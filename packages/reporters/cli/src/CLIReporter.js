--- conflicted
+++ resolved
@@ -21,13 +21,6 @@
 
 const THROTTLE_DELAY = 100;
 
-<<<<<<< HEAD
-export default new Reporter({
-  report({event, options}) {
-    if (!rendered) {
-      render(<UI options={options} events={events} />, {experimental: true});
-      rendered = true;
-=======
 let statusThrottle = throttle((message: string) => {
   updateSpinner(message);
 }, THROTTLE_DELAY);
@@ -142,7 +135,6 @@
 
     if (hints.length) {
       writeOut(chalk.blue.bold(`${emoji.info} Hints:`));
->>>>>>> fb43dcdc
     }
 
     for (let hint of hints) {
