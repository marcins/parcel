--- conflicted
+++ resolved
@@ -16,15 +16,9 @@
     "parcel": "^2.0.0-alpha.1.1"
   },
   "dependencies": {
-<<<<<<< HEAD
     "@parcel/plugin": "^2.0.0-frontbucket.15",
     "@parcel/ts-utils": "^2.0.0-frontbucket.12",
-    "@parcel/utils": "^2.0.0-frontbucket.15"
-=======
-    "@parcel/plugin": "^2.0.0-alpha.3.1",
-    "@parcel/ts-utils": "^2.0.0-alpha.3.1",
-    "@parcel/utils": "^2.0.0-alpha.3.1",
-    "@parcel/types": "^2.0.0-alpha.3.1"
->>>>>>> d05b3ccf
+    "@parcel/utils": "^2.0.0-frontbucket.15",
+    "@parcel/types": "^2.0.0-frontbucket.15"
   }
 }