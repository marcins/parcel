--- conflicted
+++ resolved
@@ -16,15 +16,9 @@
     "parcel": "^2.0.0-alpha.1.1"
   },
   "dependencies": {
-<<<<<<< HEAD
     "@parcel/plugin": "^2.0.0-frontbucket.18",
-    "@parcel/source-map": "^2.0.0-alpha.4.3",
+    "@parcel/source-map": "^2.0.0-alpha.4.6",
     "@parcel/utils": "^2.0.0-frontbucket.17",
-=======
-    "@parcel/plugin": "^2.0.0-alpha.3.1",
-    "@parcel/source-map": "^2.0.0-alpha.4.6",
-    "@parcel/utils": "^2.0.0-alpha.3.1",
->>>>>>> 5c75fab6
     "nullthrows": "^1.1.1",
     "terser": "^4.3.0"
   }
