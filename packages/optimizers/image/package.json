{
  "name": "@parcel/optimizer-image",
<<<<<<< HEAD
  "version": "2.3.8",
=======
  "version": "2.9.2",
>>>>>>> 76aa20fc
  "license": "MIT",
  "main": "lib/ImageOptimizer.js",
  "source": "src/ImageOptimizer.js",
  "publishConfig": {
    "access": "public"
  },
  "funding": {
    "type": "opencollective",
    "url": "https://opencollective.com/parcel"
  },
  "repository": {
    "type": "git",
    "url": "https://github.com/parcel-bundler/parcel.git"
  },
  "engines": {
    "node": ">= 12.0.0",
<<<<<<< HEAD
    "parcel": "^2.3.1"
=======
    "parcel": "^2.9.2"
>>>>>>> 76aa20fc
  },
  "files": [
    "lib",
    "native.js",
    "*.node"
  ],
  "napi": {
    "name": "parcel-image"
  },
  "scripts": {
    "build": "napi build --platform --js native.js --dts native.d.ts",
    "build-release": "napi build --platform --release --js native.js --dts native.d.ts"
  },
  "dependencies": {
<<<<<<< HEAD
    "@parcel/diagnostic": "2.3.8",
    "@parcel/plugin": "2.3.8",
    "@parcel/utils": "2.3.8",
    "@parcel/workers": "2.3.8",
    "self-published": "npm:@parcel/optimizer-image@2.8.4-nightly.2937"
=======
    "@parcel/diagnostic": "2.9.2",
    "@parcel/plugin": "2.9.2",
    "@parcel/utils": "2.9.2",
    "@parcel/workers": "2.9.2"
  },
  "peerDependencies": {
    "@parcel/core": "^2.9.2"
>>>>>>> 76aa20fc
  },
  "devDependencies": {
    "@napi-rs/cli": "^2.15.2",
    "tiny-benchy": "^1.0.2"
  }
}<|MERGE_RESOLUTION|>--- conflicted
+++ resolved
@@ -1,10 +1,6 @@
 {
   "name": "@parcel/optimizer-image",
-<<<<<<< HEAD
   "version": "2.3.8",
-=======
-  "version": "2.9.2",
->>>>>>> 76aa20fc
   "license": "MIT",
   "main": "lib/ImageOptimizer.js",
   "source": "src/ImageOptimizer.js",
@@ -21,11 +17,7 @@
   },
   "engines": {
     "node": ">= 12.0.0",
-<<<<<<< HEAD
     "parcel": "^2.3.1"
-=======
-    "parcel": "^2.9.2"
->>>>>>> 76aa20fc
   },
   "files": [
     "lib",
@@ -40,21 +32,14 @@
     "build-release": "napi build --platform --release --js native.js --dts native.d.ts"
   },
   "dependencies": {
-<<<<<<< HEAD
     "@parcel/diagnostic": "2.3.8",
     "@parcel/plugin": "2.3.8",
     "@parcel/utils": "2.3.8",
     "@parcel/workers": "2.3.8",
     "self-published": "npm:@parcel/optimizer-image@2.8.4-nightly.2937"
-=======
-    "@parcel/diagnostic": "2.9.2",
-    "@parcel/plugin": "2.9.2",
-    "@parcel/utils": "2.9.2",
-    "@parcel/workers": "2.9.2"
   },
   "peerDependencies": {
     "@parcel/core": "^2.9.2"
->>>>>>> 76aa20fc
   },
   "devDependencies": {
     "@napi-rs/cli": "^2.15.2",
