{
  "name": "@parcel/optimizer-htmlnano",
<<<<<<< HEAD
  "version": "2.0.0-frontbucket.28",
=======
  "version": "2.0.0-beta.1",
>>>>>>> c9748bcb
  "license": "MIT",
  "publishConfig": {
    "access": "public"
  },
  "funding": {
    "type": "opencollective",
    "url": "https://opencollective.com/parcel"
  },
  "repository": {
    "type": "git",
    "url": "https://github.com/parcel-bundler/parcel.git"
  },
  "main": "lib/HTMLNanoOptimizer.js",
  "source": "src/HTMLNanoOptimizer.js",
  "engines": {
    "parcel": "^2.0.0-alpha.1.1"
  },
  "dependencies": {
<<<<<<< HEAD
    "@parcel/plugin": "^2.0.0-frontbucket.26",
    "@parcel/utils": "^2.0.0-frontbucket.24",
=======
    "@parcel/plugin": "2.0.0-beta.1",
    "@parcel/utils": "2.0.0-beta.1",
>>>>>>> c9748bcb
    "htmlnano": "^0.2.2",
    "nullthrows": "^1.1.1",
    "posthtml": "^0.11.3"
  }
}<|MERGE_RESOLUTION|>--- conflicted
+++ resolved
@@ -1,10 +1,6 @@
 {
   "name": "@parcel/optimizer-htmlnano",
-<<<<<<< HEAD
   "version": "2.0.0-frontbucket.28",
-=======
-  "version": "2.0.0-beta.1",
->>>>>>> c9748bcb
   "license": "MIT",
   "publishConfig": {
     "access": "public"
@@ -23,13 +19,8 @@
     "parcel": "^2.0.0-alpha.1.1"
   },
   "dependencies": {
-<<<<<<< HEAD
     "@parcel/plugin": "^2.0.0-frontbucket.26",
     "@parcel/utils": "^2.0.0-frontbucket.24",
-=======
-    "@parcel/plugin": "2.0.0-beta.1",
-    "@parcel/utils": "2.0.0-beta.1",
->>>>>>> c9748bcb
     "htmlnano": "^0.2.2",
     "nullthrows": "^1.1.1",
     "posthtml": "^0.11.3"
