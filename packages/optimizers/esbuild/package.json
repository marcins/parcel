{
  "name": "@parcel/optimizer-esbuild",
<<<<<<< HEAD
  "version": "2.0.41",
=======
  "version": "2.8.0",
>>>>>>> ae31c3c8
  "license": "MIT",
  "publishConfig": {
    "access": "public"
  },
  "funding": {
    "type": "opencollective",
    "url": "https://opencollective.com/parcel"
  },
  "repository": {
    "type": "git",
    "url": "https://github.com/parcel-bundler/parcel.git"
  },
  "main": "lib/ESBuildOptimizer.js",
  "source": "src/ESBuildOptimizer.js",
  "engines": {
    "node": ">= 10.0.0",
<<<<<<< HEAD
    "parcel": "^2.0.24"
  },
  "dependencies": {
    "@parcel/diagnostic": "2.0.41",
    "@parcel/plugin": "2.0.41",
    "@parcel/source-map": "^2.0.0",
    "@parcel/utils": "2.0.41",
=======
    "parcel": "^2.8.0"
  },
  "dependencies": {
    "@parcel/diagnostic": "2.8.0",
    "@parcel/plugin": "2.8.0",
    "@parcel/source-map": "^2.1.1",
    "@parcel/utils": "2.8.0",
>>>>>>> ae31c3c8
    "esbuild": "^0.13.0",
    "nullthrows": "^1.1.1"
  }
}<|MERGE_RESOLUTION|>--- conflicted
+++ resolved
@@ -1,10 +1,6 @@
 {
   "name": "@parcel/optimizer-esbuild",
-<<<<<<< HEAD
   "version": "2.0.41",
-=======
-  "version": "2.8.0",
->>>>>>> ae31c3c8
   "license": "MIT",
   "publishConfig": {
     "access": "public"
@@ -21,23 +17,13 @@
   "source": "src/ESBuildOptimizer.js",
   "engines": {
     "node": ">= 10.0.0",
-<<<<<<< HEAD
     "parcel": "^2.0.24"
   },
   "dependencies": {
     "@parcel/diagnostic": "2.0.41",
     "@parcel/plugin": "2.0.41",
-    "@parcel/source-map": "^2.0.0",
+    "@parcel/source-map": "^2.1.1",
     "@parcel/utils": "2.0.41",
-=======
-    "parcel": "^2.8.0"
-  },
-  "dependencies": {
-    "@parcel/diagnostic": "2.8.0",
-    "@parcel/plugin": "2.8.0",
-    "@parcel/source-map": "^2.1.1",
-    "@parcel/utils": "2.8.0",
->>>>>>> ae31c3c8
     "esbuild": "^0.13.0",
     "nullthrows": "^1.1.1"
   }
