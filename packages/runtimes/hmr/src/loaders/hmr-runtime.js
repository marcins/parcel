// @flow
/* global HMR_HOST, HMR_PORT, HMR_ENV_HASH, HMR_SECURE */

/*::
import type {
  HMRAsset,
  HMRMessage,
} from '@parcel/reporter-dev-server/src/HMRServer.js';
interface ParcelRequire {
  (string): mixed;
  cache: {|[string]: ParcelModule|};
  hotData: mixed;
  Module: any;
  parent: ?ParcelRequire;
  isParcelRequire: true;
  modules: {|[string]: [Function, {|[string]: string|}]|};
  HMR_BUNDLE_ID: string;
  root: ParcelRequire;
}
interface ParcelModule {
  hot: {|
    data: mixed,
    accept(cb: (Function) => void): void,
    dispose(cb: (mixed) => void): void,
    // accept(deps: Array<string> | string, cb: (Function) => void): void,
    // decline(): void,
    _acceptCallbacks: Array<(Function) => void>,
    _disposeCallbacks: Array<(mixed) => void>,
  |};
}
declare var module: {bundle: ParcelRequire, ...};
declare var HMR_HOST: string;
declare var HMR_PORT: string;
declare var HMR_ENV_HASH: string;
declare var HMR_SECURE: boolean;
*/

var OVERLAY_ID = '__parcel__error__overlay__';

var OldModule = module.bundle.Module;

function Module(moduleName) {
  OldModule.call(this, moduleName);
  this.hot = {
    data: module.bundle.hotData,
    _acceptCallbacks: [],
    _disposeCallbacks: [],
    accept: function(fn) {
      this._acceptCallbacks.push(fn || function() {});
    },
    dispose: function(fn) {
      this._disposeCallbacks.push(fn);
    },
  };
  module.bundle.hotData = undefined;
}
module.bundle.Module = Module;

var checkedAssets /*: {|[string]: boolean|} */,
  acceptedAssets /*: {|[string]: boolean|} */,
  assetsToAccept /*: Array<[ParcelRequire, string]> */;

function getHostname() {
  return (
    HMR_HOST ||
    (location.protocol.indexOf('http') === 0 ? location.hostname : 'localhost')
  );
}

function getPort() {
  return HMR_PORT || location.port;
}

// eslint-disable-next-line no-redeclare
var parent = module.bundle.parent;
if ((!parent || !parent.isParcelRequire) && typeof WebSocket !== 'undefined') {
  var hostname = getHostname();
  var port = getPort();
  var protocol =
    HMR_SECURE ||
    (location.protocol == 'https:' &&
      !/localhost|127.0.0.1|0.0.0.0/.test(hostname))
      ? 'wss'
      : 'ws';
  var ws = new WebSocket(
    protocol + '://' + hostname + (port ? ':' + port : '') + '/',
  );
  // $FlowFixMe
  ws.onmessage = function(event /*: {data: string, ...} */) {
    checkedAssets = ({} /*: {|[string]: boolean|} */);
    acceptedAssets = ({} /*: {|[string]: boolean|} */);
    assetsToAccept = [];

    var data /*: HMRMessage */ = JSON.parse(event.data);

    if (data.type === 'update') {
      // Remove error overlay if there is one
      removeErrorOverlay();

      let assets = data.assets.filter(function(asset) {
        return asset.envHash === HMR_ENV_HASH;
      });

      // Handle HMR Update
<<<<<<< HEAD
      var handled = false;
      assets.forEach(function(asset) {
        var didAccept =
=======
      let handled = assets.every(asset => {
        return (
>>>>>>> fd99fa04
          asset.type === 'css' ||
          (asset.type === 'js' &&
            hmrAcceptCheck(module.bundle.root, asset.id, asset.depsByBundle))
        );
      });

      if (handled) {
        console.clear();

        assets.forEach(function(asset) {
          hmrApply(module.bundle.root, asset);
        });

        for (var i = 0; i < assetsToAccept.length; i++) {
          var id = assetsToAccept[i][1];
          if (!acceptedAssets[id]) {
            hmrAcceptRun(assetsToAccept[i][0], id);
          }
        }
      } else {
        window.location.reload();
      }
    }

    if (data.type === 'error') {
      // Log parcel errors to console
      data.diagnostics.ansi.forEach(function(ansiDiagnostic) {
        let stack = ansiDiagnostic.codeframe
          ? ansiDiagnostic.codeframe
          : ansiDiagnostic.stack;

        console.error(
          '🚨 [parcel]: ' +
            ansiDiagnostic.message +
            '\n' +
            stack +
            '\n\n' +
            ansiDiagnostic.hints.join('\n'),
        );
      });

      // Render the fancy html overlay
      removeErrorOverlay();
      var overlay = createErrorOverlay(data.diagnostics.html);
      // $FlowFixMe
      document.body.appendChild(overlay);
    }
  };
  ws.onerror = function(e) {
    console.error(e.message);
  };
  ws.onclose = function(e) {
    if (process.env.PARCEL_BUILD_ENV !== 'test') {
      console.warn('[parcel] 🚨 Connection to the HMR server was lost');
    }
  };
}

function removeErrorOverlay() {
  var overlay = document.getElementById(OVERLAY_ID);
  if (overlay) {
    overlay.remove();
    console.log('[parcel] ✨ Error resolved');
  }
}

function createErrorOverlay(diagnostics) {
  var overlay = document.createElement('div');
  overlay.id = OVERLAY_ID;

  let errorHTML =
    '<div style="background: black; opacity: 0.85; font-size: 16px; color: white; position: fixed; height: 100%; width: 100%; top: 0px; left: 0px; padding: 30px; font-family: Menlo, Consolas, monospace; z-index: 9999;">';

  diagnostics.forEach(function(diagnostic) {
    let stack = diagnostic.codeframe ? diagnostic.codeframe : diagnostic.stack;

    errorHTML +=
      '<div>' +
      '<div style="font-size: 18px; font-weight: bold; margin-top: 20px;">' +
      '🚨 ' +
      diagnostic.message +
      '</div>' +
      '<pre>' +
      stack +
      '</pre>' +
      '<div>';
    diagnostic.hints
      .map(function(hint) {
        return '<div>' + hint + '</div>';
      })
      .join('') +
      '</div>' +
      '</div>';
  });

  errorHTML += '</div>';

  overlay.innerHTML = errorHTML;

  return overlay;
}

function getParents(bundle, id) /*: Array<[ParcelRequire, string]> */ {
  var modules = bundle.modules;
  if (!modules) {
    return [];
  }

  var parents = [];
  var k, d, dep;

  for (k in modules) {
    for (d in modules[k][1]) {
      dep = modules[k][1][d];

      if (dep === id || (Array.isArray(dep) && dep[dep.length - 1] === id)) {
        parents.push([bundle, k]);
      }
    }
  }

  if (bundle.parent) {
    parents = parents.concat(getParents(bundle.parent, id));
  }

  return parents;
}

function updateLink(link) {
  var newLink = link.cloneNode();
  newLink.onload = function() {
    if (link.parentNode !== null) {
      // $FlowFixMe
      link.parentNode.removeChild(link);
    }
  };
  newLink.setAttribute(
    'href',
    // $FlowFixMe
    link.getAttribute('href').split('?')[0] + '?' + Date.now(),
  );
  // $FlowFixMe
  link.parentNode.insertBefore(newLink, link.nextSibling);
}

var cssTimeout = null;
function reloadCSS() {
  if (cssTimeout) {
    return;
  }

  cssTimeout = setTimeout(function() {
    var links = document.querySelectorAll('link[rel="stylesheet"]');
    for (var i = 0; i < links.length; i++) {
      // $FlowFixMe[incompatible-type]
      var href /*: string */ = links[i].getAttribute('href');
      var hostname = getHostname();
      var servedFromHMRServer =
        hostname === 'localhost'
          ? new RegExp(
              '^(https?:\\/\\/(0.0.0.0|127.0.0.1)|localhost):' + getPort(),
            ).test(href)
          : href.indexOf(hostname + ':' + getPort());
      var absolute =
        /^https?:\/\//i.test(href) &&
        href.indexOf(window.location.origin) !== 0 &&
        !servedFromHMRServer;
      if (!absolute) {
        updateLink(links[i]);
      }
    }

    cssTimeout = null;
  }, 50);
}

function hmrApply(bundle /*: ParcelRequire */, asset /*:  HMRAsset */) {
  var modules = bundle.modules;
  if (!modules) {
    return;
  }

  if (asset.type === 'css') {
    reloadCSS();
    return;
  }

  let deps = asset.depsByBundle[bundle.HMR_BUNDLE_ID];
  if (deps) {
    var fn = new Function('require', 'module', 'exports', asset.output);
    modules[asset.id] = [fn, deps];
  } else if (bundle.parent) {
    hmrApply(bundle.parent, asset);
  }
}

function hmrAcceptCheck(
  bundle /*: ParcelRequire */,
  id /*: string */,
  depsByBundle /*: ?{ [string]: { [string]: string } }*/,
) {
  var modules = bundle.modules;
  if (!modules) {
    return;
  }

  if (depsByBundle && !depsByBundle[bundle.HMR_BUNDLE_ID]) {
    // If we reached the root bundle without finding where the asset should go,
    // there's nothing to do. Mark as "accepted" so we don't reload the page.
    if (!bundle.parent) {
      return true;
    }

    return hmrAcceptCheck(bundle.parent, id, depsByBundle);
  }

  if (checkedAssets[id]) {
    return;
  }

  checkedAssets[id] = true;

  var cached = bundle.cache[id];

  assetsToAccept.push([bundle, id]);

  if (cached && cached.hot && cached.hot._acceptCallbacks.length) {
    return true;
  }

  return getParents(module.bundle.root, id).some(function(v) {
    return hmrAcceptCheck(v[0], v[1], null);
  });
}

function hmrAcceptRun(bundle /*: ParcelRequire */, id /*: string */) {
  var cached = bundle.cache[id];
  bundle.hotData = {};
  if (cached && cached.hot) {
    cached.hot.data = bundle.hotData;
  }

  if (cached && cached.hot && cached.hot._disposeCallbacks.length) {
    cached.hot._disposeCallbacks.forEach(function(cb) {
      cb(bundle.hotData);
    });
  }

  delete bundle.cache[id];
  bundle(id);

  cached = bundle.cache[id];
  if (cached && cached.hot && cached.hot._acceptCallbacks.length) {
    cached.hot._acceptCallbacks.forEach(function(cb) {
      var assetsToAlsoAccept = cb(function() {
        return getParents(module.bundle.root, id);
      });
      if (assetsToAlsoAccept && assetsToAccept.length) {
        // $FlowFixMe[method-unbinding]
        assetsToAccept.push.apply(assetsToAccept, assetsToAlsoAccept);
      }
    });
  }
  acceptedAssets[id] = true;
}<|MERGE_RESOLUTION|>--- conflicted
+++ resolved
@@ -102,14 +102,8 @@
       });
 
       // Handle HMR Update
-<<<<<<< HEAD
-      var handled = false;
-      assets.forEach(function(asset) {
-        var didAccept =
-=======
       let handled = assets.every(asset => {
         return (
->>>>>>> fd99fa04
           asset.type === 'css' ||
           (asset.type === 'js' &&
             hmrAcceptCheck(module.bundle.root, asset.id, asset.depsByBundle))
