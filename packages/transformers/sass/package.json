{
  "name": "@parcel/transformer-sass",
<<<<<<< HEAD
  "version": "2.0.41",
=======
  "version": "2.8.0",
>>>>>>> ae31c3c8
  "license": "MIT",
  "publishConfig": {
    "access": "public"
  },
  "funding": {
    "type": "opencollective",
    "url": "https://opencollective.com/parcel"
  },
  "repository": {
    "type": "git",
    "url": "https://github.com/parcel-bundler/parcel.git"
  },
  "main": "lib/SassTransformer.js",
  "source": "src/SassTransformer.js",
  "engines": {
    "node": ">= 12.0.0",
<<<<<<< HEAD
    "parcel": "^2.0.24"
  },
  "dependencies": {
    "@parcel/plugin": "2.0.41",
    "@parcel/source-map": "^2.0.0",
=======
    "parcel": "^2.8.0"
  },
  "dependencies": {
    "@parcel/plugin": "2.8.0",
    "@parcel/source-map": "^2.1.1",
>>>>>>> ae31c3c8
    "sass": "^1.38.0"
  }
}<|MERGE_RESOLUTION|>--- conflicted
+++ resolved
@@ -1,10 +1,6 @@
 {
   "name": "@parcel/transformer-sass",
-<<<<<<< HEAD
   "version": "2.0.41",
-=======
-  "version": "2.8.0",
->>>>>>> ae31c3c8
   "license": "MIT",
   "publishConfig": {
     "access": "public"
@@ -21,19 +17,11 @@
   "source": "src/SassTransformer.js",
   "engines": {
     "node": ">= 12.0.0",
-<<<<<<< HEAD
     "parcel": "^2.0.24"
   },
   "dependencies": {
     "@parcel/plugin": "2.0.41",
-    "@parcel/source-map": "^2.0.0",
-=======
-    "parcel": "^2.8.0"
-  },
-  "dependencies": {
-    "@parcel/plugin": "2.8.0",
     "@parcel/source-map": "^2.1.1",
->>>>>>> ae31c3c8
     "sass": "^1.38.0"
   }
 }