{
  "name": "@parcel/transformer-image",
  "version": "2.0.0-frontbucket.10",
  "license": "MIT",
  "publishConfig": {
    "access": "public"
  },
  "repository": {
    "type": "git",
    "url": "https://github.com/parcel-bundler/parcel.git"
  },
  "main": "lib/ImageTransformer.js",
  "source": "src/ImageTransformer.js",
  "engines": {
    "node": ">= 12.0.0",
    "parcel": "^2.0.0-beta.1"
  },
  "dependencies": {
<<<<<<< HEAD
    "@parcel/plugin": "2.0.0-frontbucket.41",
    "sharp": "^0.24.1"
=======
    "@parcel/plugin": "2.0.0-beta.1",
    "sharp": "^0.27.1"
>>>>>>> 2e760d23
  }
}<|MERGE_RESOLUTION|>--- conflicted
+++ resolved
@@ -16,12 +16,7 @@
     "parcel": "^2.0.0-beta.1"
   },
   "dependencies": {
-<<<<<<< HEAD
     "@parcel/plugin": "2.0.0-frontbucket.41",
-    "sharp": "^0.24.1"
-=======
-    "@parcel/plugin": "2.0.0-beta.1",
     "sharp": "^0.27.1"
->>>>>>> 2e760d23
   }
 }