// @flow

import type {
  MutableAsset,
  AST,
  PluginOptions,
<<<<<<< HEAD
  PluginApplicationProfiler,
=======
  PluginLogger,
>>>>>>> 95952e7a
} from '@parcel/types';
import typeof * as BabelCore from '@babel/core';

import invariant from 'assert';
import path from 'path';
import {md} from '@parcel/diagnostic';
import {relativeUrl} from '@parcel/utils';
import {remapAstLocations} from './remapAstLocations';

import packageJson from '../package.json';
import path from 'path';

const transformerVersion: mixed = packageJson.version;
invariant(typeof transformerVersion === 'string');

type Babel7TransformOptions = {|
  asset: MutableAsset,
  options: PluginOptions,
  logger: PluginLogger,
  babelOptions: any,
  additionalPlugins?: Array<any>,
  applicationProfiler: PluginApplicationProfiler,
|};

export default async function babel7(
  opts: Babel7TransformOptions,
): Promise<?AST> {
  let {
    asset,
    options,
    babelOptions,
    additionalPlugins = [],
    applicationProfiler,
  } = opts;
  const babelCore: BabelCore = await options.packageManager.require(
    '@babel/core',
    asset.filePath,
    {
      range: '^7.12.0',
      saveDev: true,
      shouldAutoInstall: options.shouldAutoInstall,
    },
  );

  let config = {
    ...babelOptions.config,
    plugins: additionalPlugins.concat(babelOptions.config.plugins),
    code: false,
    ast: true,
    filename: asset.filePath,
    babelrc: false,
    configFile: false,
    parserOpts: {
      ...babelOptions.config.parserOpts,
      sourceFilename: relativeUrl(options.projectRoot, asset.filePath),
      allowReturnOutsideFunction: true,
      strictMode: false,
      sourceType: 'module',
      plugins: [
        ...(babelOptions.config.parserOpts?.plugins ?? []),
        ...(babelOptions.syntaxPlugins ?? []),
        // Applied by preset-env
        'classProperties',
        'classPrivateProperties',
        'classPrivateMethods',
        'exportDefaultFrom',
        // 'topLevelAwait'
      ],
    },
    caller: {
      name: 'parcel',
      version: transformerVersion,
      targets: JSON.stringify(babelOptions.targets),
      outputFormat: asset.env.outputFormat,
    },
  };

  if (applicationProfiler.enabled) {
    config.wrapPluginVisitorMethod = (
      key: string,
      nodeType: string,
      fn: Function,
    ) => {
      return function () {
        let pluginKey = key;
        if (pluginKey.startsWith(options.projectRoot)) {
          pluginKey = path.relative(options.projectRoot, pluginKey);
        }
        const measurement = applicationProfiler.createMeasurement(
          pluginKey,
          nodeType,
          path.relative(options.projectRoot, asset.filePath),
        );
        fn.apply(this, arguments);
        measurement && measurement.end();
      };
    };
  }

  let ast = await asset.getAST();
  let res;
  if (ast) {
    res = await babelCore.transformFromAstAsync(
      ast.program,
      asset.isASTDirty() ? undefined : await asset.getCode(),
      config,
    );
  } else {
    res = await babelCore.transformAsync(await asset.getCode(), config);
    if (res.ast) {
      let map = await asset.getMap();
      if (map) {
        remapAstLocations(babelCore.types, res.ast, map);
      }
    }
    if (res.externalDependencies) {
      for (let f of res.externalDependencies) {
        if (!path.isAbsolute(f)) {
          opts.logger.warn({
            message: md`Ignoring non-absolute Babel external dependency: ${f}`,
            hints: [
              'Please report this to the corresponding Babel plugin and/or to Parcel.',
            ],
          });
        } else {
          if (await options.inputFS.exists(f)) {
            asset.invalidateOnFileChange(f);
          } else {
            asset.invalidateOnFileCreate({filePath: f});
          }
        }
      }
    }
  }

  if (res.ast) {
    asset.setAST({
      type: 'babel',
      version: '7.0.0',
      program: res.ast,
    });
  }
}<|MERGE_RESOLUTION|>--- conflicted
+++ resolved
@@ -4,11 +4,8 @@
   MutableAsset,
   AST,
   PluginOptions,
-<<<<<<< HEAD
   PluginApplicationProfiler,
-=======
   PluginLogger,
->>>>>>> 95952e7a
 } from '@parcel/types';
 import typeof * as BabelCore from '@babel/core';
 
