{
  "name": "@parcel/transformer-css",
<<<<<<< HEAD
  "version": "2.0.20",
=======
  "version": "2.4.0",
>>>>>>> d3ea2551
  "license": "MIT",
  "publishConfig": {
    "access": "public"
  },
  "funding": {
    "type": "opencollective",
    "url": "https://opencollective.com/parcel"
  },
  "repository": {
    "type": "git",
    "url": "https://github.com/parcel-bundler/parcel.git"
  },
  "main": "lib/CSSTransformer.js",
  "source": "src/CSSTransformer.js",
  "engines": {
    "node": ">= 12.0.0",
<<<<<<< HEAD
    "parcel": "^2.0.1"
  },
  "dependencies": {
    "@parcel/hash": "2.0.20",
    "@parcel/plugin": "2.0.20",
    "@parcel/source-map": "^2.0.0",
    "@parcel/utils": "2.0.20",
    "nullthrows": "^1.1.1",
    "postcss": "^8.4.5",
    "postcss-value-parser": "^4.2.0",
    "semver": "^5.7.1"
  },
  "devDependencies": {
    "postcss-modules": "^4.3.0"
=======
    "parcel": "^2.4.0"
  },
  "dependencies": {
    "@parcel/css": "^1.7.2",
    "@parcel/diagnostic": "2.4.0",
    "@parcel/plugin": "2.4.0",
    "@parcel/source-map": "^2.0.0",
    "@parcel/utils": "2.4.0",
    "browserslist": "^4.6.6",
    "nullthrows": "^1.1.1"
>>>>>>> d3ea2551
  }
}<|MERGE_RESOLUTION|>--- conflicted
+++ resolved
@@ -1,10 +1,6 @@
 {
   "name": "@parcel/transformer-css",
-<<<<<<< HEAD
   "version": "2.0.20",
-=======
-  "version": "2.4.0",
->>>>>>> d3ea2551
   "license": "MIT",
   "publishConfig": {
     "access": "public"
@@ -21,32 +17,15 @@
   "source": "src/CSSTransformer.js",
   "engines": {
     "node": ">= 12.0.0",
-<<<<<<< HEAD
-    "parcel": "^2.0.1"
+    "parcel": "^2.0.20"
   },
   "dependencies": {
-    "@parcel/hash": "2.0.20",
+    "@parcel/css": "^1.7.2",
+    "@parcel/diagnostic": "2.0.20",
     "@parcel/plugin": "2.0.20",
     "@parcel/source-map": "^2.0.0",
     "@parcel/utils": "2.0.20",
-    "nullthrows": "^1.1.1",
-    "postcss": "^8.4.5",
-    "postcss-value-parser": "^4.2.0",
-    "semver": "^5.7.1"
-  },
-  "devDependencies": {
-    "postcss-modules": "^4.3.0"
-=======
-    "parcel": "^2.4.0"
-  },
-  "dependencies": {
-    "@parcel/css": "^1.7.2",
-    "@parcel/diagnostic": "2.4.0",
-    "@parcel/plugin": "2.4.0",
-    "@parcel/source-map": "^2.0.0",
-    "@parcel/utils": "2.4.0",
     "browserslist": "^4.6.6",
     "nullthrows": "^1.1.1"
->>>>>>> d3ea2551
   }
 }