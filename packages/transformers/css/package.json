--- conflicted
+++ resolved
@@ -1,10 +1,6 @@
 {
   "name": "@parcel/transformer-css",
-<<<<<<< HEAD
   "version": "2.0.12",
-=======
-  "version": "2.2.1",
->>>>>>> 74fcc3fb
   "license": "MIT",
   "publishConfig": {
     "access": "public"
@@ -24,16 +20,10 @@
     "parcel": "^2.2.1"
   },
   "dependencies": {
-<<<<<<< HEAD
+    "@parcel/hash": "2.0.12",
     "@parcel/plugin": "2.0.12",
     "@parcel/source-map": "^2.0.0",
     "@parcel/utils": "2.0.12",
-=======
-    "@parcel/hash": "^2.2.1",
-    "@parcel/plugin": "^2.2.1",
-    "@parcel/source-map": "^2.0.0",
-    "@parcel/utils": "^2.2.1",
->>>>>>> 74fcc3fb
     "nullthrows": "^1.1.1",
     "postcss": "^8.4.5",
     "postcss-modules": "^4.3.0",
