--- conflicted
+++ resolved
@@ -1,10 +1,6 @@
 {
   "name": "@parcel/transformer-js",
-<<<<<<< HEAD
   "version": "2.0.41",
-=======
-  "version": "2.8.0",
->>>>>>> ae31c3c8
   "license": "MIT",
   "publishConfig": {
     "access": "public"
@@ -23,11 +19,7 @@
     "name": "parcel-swc"
   },
   "engines": {
-<<<<<<< HEAD
     "parcel": "^2.0.24",
-=======
-    "parcel": "^2.8.0",
->>>>>>> ae31c3c8
     "node": ">= 12.0.0"
   },
   "files": [
@@ -38,19 +30,11 @@
     "*.node"
   ],
   "dependencies": {
-<<<<<<< HEAD
     "@parcel/diagnostic": "2.0.41",
     "@parcel/plugin": "2.0.41",
-    "@parcel/source-map": "^2.0.0",
+    "@parcel/source-map": "^2.1.1",
     "@parcel/utils": "2.0.41",
     "@parcel/workers": "2.0.41",
-=======
-    "@parcel/diagnostic": "2.8.0",
-    "@parcel/plugin": "2.8.0",
-    "@parcel/source-map": "^2.1.1",
-    "@parcel/utils": "2.8.0",
-    "@parcel/workers": "2.8.0",
->>>>>>> ae31c3c8
     "@swc/helpers": "^0.4.12",
     "browserslist": "^4.6.6",
     "detect-libc": "^1.0.3",
@@ -63,11 +47,7 @@
     "@napi-rs/cli": "^2.6.2"
   },
   "peerDependencies": {
-<<<<<<< HEAD
     "@parcel/core": "^2.0.24"
-=======
-    "@parcel/core": "^2.8.0"
->>>>>>> ae31c3c8
   },
   "scripts": {
     "build": "napi build --platform --cargo-cwd napi",
