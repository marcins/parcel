{
  "name": "@parcel/transformer-js",
  "version": "2.3.5",
  "license": "MIT",
  "publishConfig": {
    "access": "public"
  },
  "funding": {
    "type": "opencollective",
    "url": "https://opencollective.com/parcel"
  },
  "repository": {
    "type": "git",
    "url": "https://github.com/parcel-bundler/parcel.git"
  },
  "main": "lib/JSTransformer.js",
  "source": "src/JSTransformer.js",
  "napi": {
    "name": "parcel-swc"
  },
  "engines": {
    "parcel": "^2.3.1",
    "node": ">= 12.0.0"
  },
  "files": [
    "lib",
    "native-browser.js",
    "native.js",
    "src",
    "*.node"
  ],
  "dependencies": {
    "@parcel/diagnostic": "2.3.5",
    "@parcel/plugin": "2.3.5",
    "@parcel/source-map": "^2.1.1",
<<<<<<< HEAD
    "@parcel/utils": "2.3.5",
    "@parcel/workers": "2.3.5",
    "@swc/helpers": "^0.4.12",
=======
    "@parcel/utils": "2.8.3",
    "@parcel/workers": "2.8.3",
    "@swc/helpers": "^0.5.0",
>>>>>>> e46be4df
    "browserslist": "^4.6.6",
    "nullthrows": "^1.1.1",
    "regenerator-runtime": "^0.13.7",
    "self-published": "npm:@parcel/transformer-js@2.0.0-nightly.1280",
    "semver": "^5.7.1"
  },
  "devDependencies": {
    "@napi-rs/cli": "^2.15.2"
  },
  "peerDependencies": {
    "@parcel/core": "^2.3.1"
  },
  "scripts": {
    "build": "napi build --platform --cargo-cwd napi --js native.js --dts native.d.ts",
    "build-release": "napi build --platform --release --cargo-cwd napi --js native.js --dts native.d.ts",
    "build:wasm-base": "wasm-pack build wasm --no-typescript --release",
    "build:wasm-node": "yarn build:wasm-base --target nodejs --out-dir dist-node",
    "build:wasm-web": "CARGO_PROFILE_RELEASE_LTO=true CARGO_PROFILE_RELEASE_PANIC=abort CARGO_PROFILE_RELEASE_OPT_LEVEL=z yarn build:wasm-base --target web --out-dir dist-web"
  },
  "browser": {
    "./native.js": "./native-browser.js"
  }
}<|MERGE_RESOLUTION|>--- conflicted
+++ resolved
@@ -33,15 +33,9 @@
     "@parcel/diagnostic": "2.3.5",
     "@parcel/plugin": "2.3.5",
     "@parcel/source-map": "^2.1.1",
-<<<<<<< HEAD
     "@parcel/utils": "2.3.5",
     "@parcel/workers": "2.3.5",
-    "@swc/helpers": "^0.4.12",
-=======
-    "@parcel/utils": "2.8.3",
-    "@parcel/workers": "2.8.3",
     "@swc/helpers": "^0.5.0",
->>>>>>> e46be4df
     "browserslist": "^4.6.6",
     "nullthrows": "^1.1.1",
     "regenerator-runtime": "^0.13.7",
