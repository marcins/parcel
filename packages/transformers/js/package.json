--- conflicted
+++ resolved
@@ -1,10 +1,6 @@
 {
   "name": "@parcel/transformer-js",
-<<<<<<< HEAD
   "version": "2.0.26",
-=======
-  "version": "2.6.0",
->>>>>>> f2d0a3a2
   "license": "MIT",
   "publishConfig": {
     "access": "public"
@@ -23,11 +19,7 @@
     "name": "parcel-swc"
   },
   "engines": {
-<<<<<<< HEAD
     "parcel": "^2.0.24",
-=======
-    "parcel": "^2.6.0",
->>>>>>> f2d0a3a2
     "node": ">= 12.0.0"
   },
   "files": [
@@ -38,37 +30,24 @@
     "*.node"
   ],
   "dependencies": {
-<<<<<<< HEAD
     "@parcel/diagnostic": "2.0.26",
     "@parcel/plugin": "2.0.26",
     "@parcel/source-map": "^2.0.0",
     "@parcel/utils": "2.0.26",
     "@parcel/workers": "2.0.26",
-    "@swc/helpers": "^0.3.13",
-=======
-    "@parcel/diagnostic": "2.6.0",
-    "@parcel/plugin": "2.6.0",
-    "@parcel/source-map": "^2.0.0",
-    "@parcel/utils": "2.6.0",
-    "@parcel/workers": "2.6.0",
     "@swc/helpers": "^0.3.15",
->>>>>>> f2d0a3a2
     "browserslist": "^4.6.6",
     "detect-libc": "^1.0.3",
     "nullthrows": "^1.1.1",
     "regenerator-runtime": "^0.13.7",
-    "self-published": "npm:@parcel/transformer-js@2.0.0-nightly.1096",
+    "self-published": "npm:@parcel/transformer-js@2.0.0-nightly.1110",
     "semver": "^5.7.1"
   },
   "devDependencies": {
     "@napi-rs/cli": "^2.6.2"
   },
   "peerDependencies": {
-<<<<<<< HEAD
     "@parcel/core": "^2.0.24"
-=======
-    "@parcel/core": "^2.6.0"
->>>>>>> f2d0a3a2
   },
   "scripts": {
     "build": "napi build --platform --cargo-cwd napi",
