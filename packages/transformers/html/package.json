--- conflicted
+++ resolved
@@ -1,10 +1,6 @@
 {
   "name": "@parcel/transformer-html",
-<<<<<<< HEAD
   "version": "2.3.9",
-=======
-  "version": "2.9.3",
->>>>>>> db3bcae1
   "license": "MIT",
   "publishConfig": {
     "access": "public"
@@ -21,21 +17,12 @@
   "source": "src/HTMLTransformer.js",
   "engines": {
     "node": ">= 12.0.0",
-<<<<<<< HEAD
     "parcel": "^2.3.1"
   },
   "dependencies": {
     "@parcel/diagnostic": "2.3.9",
     "@parcel/hash": "2.3.9",
     "@parcel/plugin": "2.3.9",
-=======
-    "parcel": "^2.9.3"
-  },
-  "dependencies": {
-    "@parcel/diagnostic": "2.9.3",
-    "@parcel/hash": "2.9.3",
-    "@parcel/plugin": "2.9.3",
->>>>>>> db3bcae1
     "nullthrows": "^1.1.1",
     "posthtml": "^0.16.5",
     "posthtml-parser": "^0.10.1",
