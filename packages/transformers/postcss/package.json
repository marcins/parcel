{
  "name": "@parcel/transformer-postcss",
  "version": "2.0.0-frontbucket.77",
  "license": "MIT",
  "publishConfig": {
    "access": "public"
  },
  "funding": {
    "type": "opencollective",
    "url": "https://opencollective.com/parcel"
  },
  "repository": {
    "type": "git",
    "url": "https://github.com/parcel-bundler/parcel.git"
  },
  "main": "lib/PostCSSTransformer.js",
  "source": "src/PostCSSTransformer.js",
  "engines": {
    "node": ">= 12.0.0",
    "parcel": "^2.0.0-beta.1"
  },
  "dependencies": {
<<<<<<< HEAD
    "@parcel/plugin": "2.0.0-frontbucket.77",
    "@parcel/utils": "2.0.0-frontbucket.77",
=======
    "@parcel/hash": "2.0.0-beta.3.1",
    "@parcel/plugin": "2.0.0-beta.3.1",
    "@parcel/utils": "2.0.0-beta.3.1",
>>>>>>> f582ffdc
    "clone": "^2.1.1",
    "css-modules-loader-core": "^1.1.0",
    "nullthrows": "^1.1.1",
    "postcss-modules": "^3.2.2",
    "postcss-value-parser": "^4.1.0",
    "semver": "^5.4.1"
  },
  "devDependencies": {
    "postcss": "^8.2.1"
  }
}<|MERGE_RESOLUTION|>--- conflicted
+++ resolved
@@ -20,14 +20,9 @@
     "parcel": "^2.0.0-beta.1"
   },
   "dependencies": {
-<<<<<<< HEAD
+    "@parcel/hash": "2.0.0-beta.3.1",
     "@parcel/plugin": "2.0.0-frontbucket.77",
     "@parcel/utils": "2.0.0-frontbucket.77",
-=======
-    "@parcel/hash": "2.0.0-beta.3.1",
-    "@parcel/plugin": "2.0.0-beta.3.1",
-    "@parcel/utils": "2.0.0-beta.3.1",
->>>>>>> f582ffdc
     "clone": "^2.1.1",
     "css-modules-loader-core": "^1.1.0",
     "nullthrows": "^1.1.1",
