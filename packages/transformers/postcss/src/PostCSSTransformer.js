// @flow

import type {FilePath, MutableAsset} from '@parcel/types';

import {md5FromString} from '@parcel/utils';
import {Transformer} from '@parcel/plugin';
import FileSystemLoader from 'css-modules-loader-core/lib/file-system-loader';
import nullthrows from 'nullthrows';
import path from 'path';
import semver from 'semver';
import valueParser from 'postcss-value-parser';

import {load, preSerialize, postDeserialize} from './loadConfig';

const COMPOSES_RE = /composes:.+from\s*("|').*("|')\s*;?/;
const FROM_IMPORT_RE = /.+from\s*(?:"|')(.*)(?:"|')\s*;?/;

export default (new Transformer({
  loadConfig({config, options, logger}) {
    return load({config, options, logger});
  },

  preSerializeConfig({config}) {
    return preSerialize(config);
  },

  postDeserializeConfig({config, options}) {
    return postDeserialize(config, options);
  },

  canReuseAST({ast}) {
    return ast.type === 'postcss' && semver.satisfies(ast.version, '^8.2.1');
  },

  async parse({asset, config, options}) {
    if (!config) {
      return;
    }

    let postcss = await options.packageManager.require(
      'postcss',
      asset.filePath,
      {shouldAutoInstall: options.shouldAutoInstall, range: '^8.2.1'},
    );

    return {
      type: 'postcss',
      version: '8.2.1',
      program: postcss
        .parse(await asset.getCode(), {
          from: asset.filePath,
        })
        .toJSON(),
    };
  },

  async transform({asset, config, options, resolve}) {
    asset.type = 'css';
    if (!config) {
      return [asset];
    }

    let postcss = await options.packageManager.require(
      'postcss',
      asset.filePath,
      {shouldAutoInstall: options.shouldAutoInstall, range: '^8.2.1'},
    );

    let cssModules;
    let plugins = [...config.hydrated.plugins];
    let cssModules: ?{|[string]: string|} = null;
    if (config.hydrated.modules) {
      let postcssModules = await options.packageManager.require(
        'postcss-modules',
        asset.filePath,
        {shouldAutoInstall: options.shouldAutoInstall},
      );

      plugins.push(
        postcssModules({
          getJSON: (filename, json) => (cssModules = json),
          Loader: createLoader(asset, resolve),
          generateScopedName: (name, filename) =>
            `_${name}_${md5FromString(
              path.relative(options.projectRoot, filename),
            ).substr(0, 6)}`,
          ...config.hydrated.modules,
        }),
      );
    }

    let ast = nullthrows(await asset.getAST());
    let program = postcss.fromJSON(ast.program);
    let code = asset.isASTDirty() ? null : await asset.getCode();
    if (code == null || COMPOSES_RE.test(code)) {
      program.walkDecls(decl => {
        let [, importPath] = FROM_IMPORT_RE.exec(decl.value) || [];
        if (decl.prop === 'composes' && importPath != null) {
          let parsed = valueParser(decl.value);

          parsed.walk(node => {
            if (node.type === 'string') {
              asset.addDependency({
                moduleSpecifier: importPath,
                loc: {
                  filePath: asset.filePath,
                  start: decl.source.start,
                  end: {
                    line: decl.source.start.line,
                    column: decl.source.start.column + importPath.length,
                  },
                },
              });
            }
          });
        }
      });
    }

    // $FlowFixMe Added in Flow 0.121.0 upgrade in #4381
    let {messages, root} = await postcss(plugins).process(
      program,
      config.hydrated,
    );
    asset.setAST({
      type: 'postcss',
      version: '8.2.1',
      program: root.toJSON(),
    });
    for (let msg of messages) {
      if (msg.type === 'dependency') {
        asset.addIncludedFile(msg.file);
      }
    }

    let assets = [asset];
    if (cssModules) {
<<<<<<< HEAD
      let code = JSON.stringify(asset.meta.cssModules, null, 2);
=======
      // $FlowFixMe
      let cssModulesList = (Object.entries(cssModules): Array<
        [string, string],
      >);
>>>>>>> 478291ca
      let deps = asset.getDependencies().filter(dep => !dep.isURL);
      let code: string;
      if (deps.length > 0) {
        code = `
          module.exports = Object.assign({}, ${deps
            .map(dep => `require(${JSON.stringify(dep.moduleSpecifier)})`)
            .join(', ')}, ${JSON.stringify(cssModules, null, 2)});
        `;
      } else {
        code = cssModulesList
          .map(
            // This syntax enables shaking the invidual statements, so that unused classes don't even exist in JS.
            ([className, classNameHashed]) =>
              `module.exports[${JSON.stringify(className)}] = ${JSON.stringify(
                classNameHashed,
              )};`,
          )
          .join('\n');
      }

      asset.symbols.ensure();
      for (let [k, v] of cssModulesList) {
        asset.symbols.set(k, v);
      }
      asset.symbols.set('default', 'default');

      // assets.push({
      //   type: 'js',
      //   filePath: asset.filePath + '.js',
      //   content: code,
      // });
      // asset.addDependency({
      //   type: 'js',
      //   code
      // });
      asset.setCode(code);
      asset.type = 'js';
      asset.addDependency({
        type: 'css',
        code,
      });
    }

    return assets;
  },

  async generate({ast, asset, options}) {
    let postcss = await options.packageManager.require(
      'postcss',
      asset.filePath,
      {shouldAutoInstall: options.shouldAutoInstall, range: '^8.2.1'},
    );

    let code = '';
    postcss.stringify(postcss.fromJSON(ast.program), c => {
      code += c;
    });

    return {
      content: code,
    };
  },
}): Transformer);

function createLoader(
  asset: MutableAsset,
  resolve: (from: FilePath, to: string) => Promise<FilePath>,
) {
  return class ParcelFileSystemLoader extends FileSystemLoader {
    async fetch(composesPath, relativeTo) {
      let importPath = composesPath.replace(/^["']|["']$/g, '');
      let resolved = await resolve(relativeTo, importPath);
      let rootRelativePath = path.resolve(path.dirname(relativeTo), resolved);
      let root = path.resolve('/');
      // fixes an issue on windows which is part of the css-modules-loader-core
      // see https://github.com/css-modules/css-modules-loader-core/issues/230
      if (rootRelativePath.startsWith(root)) {
        rootRelativePath = rootRelativePath.substr(root.length);
      }

      let source = await asset.fs.readFile(resolved, 'utf-8');
      let {exportTokens} = await this.core.load(
        source,
        rootRelativePath,
        undefined,
        this.fetch.bind(this),
      );
      return exportTokens;
    }

    get finalSource() {
      return '';
    }
  };
}<|MERGE_RESOLUTION|>--- conflicted
+++ resolved
@@ -66,7 +66,6 @@
       {shouldAutoInstall: options.shouldAutoInstall, range: '^8.2.1'},
     );
 
-    let cssModules;
     let plugins = [...config.hydrated.plugins];
     let cssModules: ?{|[string]: string|} = null;
     if (config.hydrated.modules) {
@@ -135,14 +134,10 @@
 
     let assets = [asset];
     if (cssModules) {
-<<<<<<< HEAD
-      let code = JSON.stringify(asset.meta.cssModules, null, 2);
-=======
       // $FlowFixMe
       let cssModulesList = (Object.entries(cssModules): Array<
         [string, string],
       >);
->>>>>>> 478291ca
       let deps = asset.getDependencies().filter(dep => !dep.isURL);
       let code: string;
       if (deps.length > 0) {
@@ -169,23 +164,12 @@
       }
       asset.symbols.set('default', 'default');
 
-      // assets.push({
-      //   type: 'js',
-      //   filePath: asset.filePath + '.js',
-      //   content: code,
-      // });
-      // asset.addDependency({
-      //   type: 'js',
-      //   code
-      // });
-      asset.setCode(code);
-      asset.type = 'js';
-      asset.addDependency({
-        type: 'css',
-        code,
+      assets.push({
+        type: 'js',
+        filePath: asset.filePath + '.js',
+        content: code,
       });
     }
-
     return assets;
   },
 
