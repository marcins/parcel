--- conflicted
+++ resolved
@@ -1,10 +1,6 @@
 {
   "name": "@parcel/transformer-svg-react",
-<<<<<<< HEAD
   "version": "2.0.41",
-=======
-  "version": "2.8.0",
->>>>>>> ae31c3c8
   "license": "MIT",
   "publishConfig": {
     "access": "public"
@@ -21,17 +17,10 @@
   "source": "src/SvgReactTransformer.js",
   "engines": {
     "node": ">= 12.0.0",
-<<<<<<< HEAD
     "parcel": "^2.0.24"
   },
   "dependencies": {
     "@parcel/plugin": "2.0.41",
-=======
-    "parcel": "^2.8.0"
-  },
-  "dependencies": {
-    "@parcel/plugin": "2.8.0",
->>>>>>> ae31c3c8
     "@svgr/core": "^6.2.0",
     "@svgr/plugin-jsx": "^6.2.0",
     "@svgr/plugin-svgo": "^6.2.0"
