--- conflicted
+++ resolved
@@ -1,10 +1,6 @@
 {
   "name": "@parcel/transformer-graphql",
-<<<<<<< HEAD
   "version": "2.0.11",
-=======
-  "version": "2.0.0",
->>>>>>> 84da50ae
   "license": "MIT",
   "publishConfig": {
     "access": "public"
@@ -24,11 +20,7 @@
     "parcel": "^2.0.0"
   },
   "dependencies": {
-<<<<<<< HEAD
     "@parcel/plugin": "2.0.11",
-=======
-    "@parcel/plugin": "^2.0.0",
->>>>>>> 84da50ae
     "graphql": "^15.0.0",
     "graphql-import-macro": "^1.0.0"
   }
