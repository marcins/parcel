--- conflicted
+++ resolved
@@ -1,10 +1,6 @@
 {
   "name": "@parcel/transformer-typescript-tsc",
-<<<<<<< HEAD
   "version": "2.0.11",
-=======
-  "version": "2.0.0",
->>>>>>> 84da50ae
   "license": "MIT",
   "publishConfig": {
     "access": "public"
@@ -24,13 +20,8 @@
     "parcel": "^2.0.0"
   },
   "dependencies": {
-<<<<<<< HEAD
     "@parcel/plugin": "2.0.11",
     "@parcel/ts-utils": "2.0.10"
-=======
-    "@parcel/plugin": "^2.0.0",
-    "@parcel/ts-utils": "^2.0.0"
->>>>>>> 84da50ae
   },
   "devDependencies": {
     "typescript": ">=3.0.0"
