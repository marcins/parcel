{
  "name": "@parcel/simple-example",
<<<<<<< HEAD
  "version": "2.0.24",
=======
  "version": "2.5.0",
>>>>>>> 8cce1a1d
  "license": "MIT",
  "private": true,
  "scripts": {
    "build": "PARCEL_WORKERS=0 parcel src/index.js --no-cache",
    "clean-demo": "rm -rf .parcel-cache dist && yarn demo"
  },
  "devDependencies": {
<<<<<<< HEAD
    "@parcel/babel-register": "2.0.24",
    "@parcel/core": "2.0.24"
=======
    "@babel/core": "^7.0.0",
    "@parcel/babel-register": "2.5.0",
    "@parcel/core": "2.5.0"
>>>>>>> 8cce1a1d
  },
  "browser": "dist/legacy/index.js",
  "browserModern": "dist/modern/index.js",
  "targets": {
    "browser": {
      "engines": {
        "browsers": [
          "last 1 Chrome version"
        ]
      }
    }
  },
  "dependencies": {
    "lodash": "^4.17.11",
    "react": "^17.0.2",
    "react-dom": "^17.0.2"
  }
}<|MERGE_RESOLUTION|>--- conflicted
+++ resolved
@@ -1,10 +1,6 @@
 {
   "name": "@parcel/simple-example",
-<<<<<<< HEAD
   "version": "2.0.24",
-=======
-  "version": "2.5.0",
->>>>>>> 8cce1a1d
   "license": "MIT",
   "private": true,
   "scripts": {
@@ -12,14 +8,9 @@
     "clean-demo": "rm -rf .parcel-cache dist && yarn demo"
   },
   "devDependencies": {
-<<<<<<< HEAD
+    "@babel/core": "^7.0.0",
     "@parcel/babel-register": "2.0.24",
     "@parcel/core": "2.0.24"
-=======
-    "@babel/core": "^7.0.0",
-    "@parcel/babel-register": "2.5.0",
-    "@parcel/core": "2.5.0"
->>>>>>> 8cce1a1d
   },
   "browser": "dist/legacy/index.js",
   "browserModern": "dist/modern/index.js",
