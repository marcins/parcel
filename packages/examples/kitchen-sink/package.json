--- conflicted
+++ resolved
@@ -8,18 +8,11 @@
     "build": "rm -rf dist && parcel build src/index.html"
   },
   "devDependencies": {
-<<<<<<< HEAD
     "@parcel/babel-register": "2.0.0-frontbucket.23",
     "@parcel/config-default": "2.0.0-frontbucket.59",
     "@parcel/reporter-sourcemap-visualiser": "2.0.0-frontbucket.22",
+    "@parcel/optimizer-esbuild": "2.0.0-beta.1",
     "parcel": "2.0.0-frontbucket.59"
-=======
-    "@parcel/babel-register": "2.0.0-beta.1",
-    "@parcel/config-default": "2.0.0-beta.1",
-    "@parcel/reporter-sourcemap-visualiser": "2.0.0-beta.1",
-    "@parcel/optimizer-esbuild": "2.0.0-beta.1",
-    "parcel": "2.0.0-beta.1"
->>>>>>> cd90e1ec
   },
   "browser": "dist/legacy/index.html",
   "browserModern": "dist/modern/index.html",
