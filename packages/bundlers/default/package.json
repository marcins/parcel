{
  "name": "@parcel/bundler-default",
  "version": "2.0.0-frontbucket.77",
  "license": "MIT",
  "publishConfig": {
    "access": "public"
  },
  "funding": {
    "type": "opencollective",
    "url": "https://opencollective.com/parcel"
  },
  "repository": {
    "type": "git",
    "url": "https://github.com/parcel-bundler/parcel.git"
  },
  "main": "lib/DefaultBundler.js",
  "source": "src/DefaultBundler.js",
  "engines": {
    "node": ">= 12.0.0",
    "parcel": "^2.0.0-beta.1"
  },
  "dependencies": {
<<<<<<< HEAD
    "@parcel/diagnostic": "2.0.0-frontbucket.77",
    "@parcel/plugin": "2.0.0-frontbucket.77",
    "@parcel/utils": "2.0.0-frontbucket.77",
=======
    "@parcel/diagnostic": "2.0.0-beta.3.1",
    "@parcel/hash": "2.0.0-beta.3.1",
    "@parcel/plugin": "2.0.0-beta.3.1",
    "@parcel/utils": "2.0.0-beta.3.1",
>>>>>>> f582ffdc
    "nullthrows": "^1.1.1"
  }
}<|MERGE_RESOLUTION|>--- conflicted
+++ resolved
@@ -20,16 +20,10 @@
     "parcel": "^2.0.0-beta.1"
   },
   "dependencies": {
-<<<<<<< HEAD
     "@parcel/diagnostic": "2.0.0-frontbucket.77",
+    "@parcel/hash": "2.0.0-beta.3.1",
     "@parcel/plugin": "2.0.0-frontbucket.77",
     "@parcel/utils": "2.0.0-frontbucket.77",
-=======
-    "@parcel/diagnostic": "2.0.0-beta.3.1",
-    "@parcel/hash": "2.0.0-beta.3.1",
-    "@parcel/plugin": "2.0.0-beta.3.1",
-    "@parcel/utils": "2.0.0-beta.3.1",
->>>>>>> f582ffdc
     "nullthrows": "^1.1.1"
   }
 }