--- conflicted
+++ resolved
@@ -948,26 +948,6 @@
       entryBundle.size += asset.stats.size;
     }
 
-<<<<<<< HEAD
-      let asset = node.value;
-      let containingBundles = bundleGraph
-        .getBundlesWithAsset(asset)
-        // Don't create shared bundles from entry bundles, as that would require
-        // another entry bundle depending on these conditions, making it difficult
-        // to predict and reference.
-        // TODO: reconsider this. This is only true for the global output format.
-        // This also currently affects other bundles with stable names, e.g. service workers.
-        .filter(b => {
-          let entries = b.getEntryAssets();
-
-          return (
-            !b.needsStableName &&
-            b.isSplittable &&
-            entries.every(entry => entry.id !== asset.id) &&
-            // ATLASSIAN: Don't share across workers for now as worker-specific code is added
-            !b.env.isIsolated()
-          );
-=======
     // Create shared bundles for splittable bundles.
     if (reachable.length > config.minBundles) {
       let sourceBundles = reachable.map(a => nullthrows(bundles.get(a.id)));
@@ -983,7 +963,6 @@
           target: firstSourceBundle.target,
           type: firstSourceBundle.type,
           env: firstSourceBundle.env,
->>>>>>> ae31c3c8
         });
         bundle.sourceBundles = new Set(sourceBundles);
         let sharedInternalizedAssets = new Set(
