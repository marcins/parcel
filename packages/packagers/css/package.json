{
  "name": "@parcel/packager-css",
  "version": "2.3.5",
  "license": "MIT",
  "publishConfig": {
    "access": "public"
  },
  "funding": {
    "type": "opencollective",
    "url": "https://opencollective.com/parcel"
  },
  "repository": {
    "type": "git",
    "url": "https://github.com/parcel-bundler/parcel.git"
  },
  "main": "lib/CSSPackager.js",
  "source": "src/CSSPackager.js",
  "engines": {
    "node": ">= 12.0.0",
    "parcel": "^2.3.1"
  },
  "dependencies": {
<<<<<<< HEAD
    "@parcel/plugin": "2.3.5",
=======
    "@parcel/diagnostic": "2.8.3",
    "@parcel/plugin": "2.8.3",
>>>>>>> e46be4df
    "@parcel/source-map": "^2.1.1",
    "@parcel/utils": "2.3.5",
    "nullthrows": "^1.1.1"
  },
  "devDependencies": {
    "postcss": "^8.4.5"
  }
}<|MERGE_RESOLUTION|>--- conflicted
+++ resolved
@@ -20,12 +20,8 @@
     "parcel": "^2.3.1"
   },
   "dependencies": {
-<<<<<<< HEAD
+    "@parcel/diagnostic": "2.3.5",
     "@parcel/plugin": "2.3.5",
-=======
-    "@parcel/diagnostic": "2.8.3",
-    "@parcel/plugin": "2.8.3",
->>>>>>> e46be4df
     "@parcel/source-map": "^2.1.1",
     "@parcel/utils": "2.3.5",
     "nullthrows": "^1.1.1"
