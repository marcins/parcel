--- conflicted
+++ resolved
@@ -8,17 +8,8 @@
 import fs from 'fs';
 import {concat, link, generate} from '@parcel/scope-hoisting';
 import SourceMap from '@parcel/source-map';
-<<<<<<< HEAD
+import traverse from '@babel/traverse';
 import {countLines, PromiseQueue, replaceInlineReferences} from '@parcel/utils';
-=======
-import traverse from '@babel/traverse';
-import {
-  countLines,
-  PromiseQueue,
-  relativeBundlePath,
-  replaceInlineReferences,
-} from '@parcel/utils';
->>>>>>> 149c00b7
 import path from 'path';
 
 const PRELUDE = fs
