// @flow

import type {
  Asset,
  Bundle,
  BundleGraph,
  PluginOptions,
  Symbol,
} from '@parcel/types';
import type {ExternalModule, ExternalBundle} from './types';
import type {
  Expression,
  File,
  FunctionDeclaration,
  Identifier,
  LVal,
  ObjectProperty,
  Statement,
  StringLiteral,
  VariableDeclaration,
} from '@babel/types';
import type {NodePath} from '@babel/traverse';

import nullthrows from 'nullthrows';
import invariant from 'assert';
import {relative} from 'path';
import template from '@babel/template';
import * as t from '@babel/types';
import {
  isExpressionStatement,
  isIdentifier,
  isObjectPattern,
  isSequenceExpression,
  isStringLiteral,
} from '@babel/types';
import traverse from '@babel/traverse';
import treeShake from './shake';
import {assertString, getName, getIdentifier, verifyScopeState} from './utils';
import OutputFormats from './formats/index.js';

const ESMODULE_TEMPLATE = template.statement<
  {|EXPORTS: Expression|},
  Statement,
>(`$parcel$defineInteropFlag(EXPORTS);`);
const DEFAULT_INTEROP_TEMPLATE = template.statement<
  {|
    NAME: LVal,
    MODULE: Expression,
  |},
  VariableDeclaration,
>('var NAME = $parcel$interopDefault(MODULE);');
const THROW_TEMPLATE = template.statement<{|MODULE: StringLiteral|}, Statement>(
  '$parcel$missingModule(MODULE);',
);
const REQUIRE_RESOLVE_CALL_TEMPLATE = template.expression<
  {|ID: StringLiteral|},
  Expression,
>('require.resolve(ID)');
const FAKE_INIT_TEMPLATE = template.statement<
  {|INIT: Identifier, EXPORTS: Identifier|},
  FunctionDeclaration,
>(`function INIT(){
  return EXPORTS;
}`);

export function link({
  bundle,
  bundleGraph,
  ast,
  options,
  wrappedAssets,
}: {|
  bundle: Bundle,
  bundleGraph: BundleGraph,
  ast: File,
  options: PluginOptions,
  wrappedAssets: Set<string>,
|}): {|ast: File, referencedAssets: Set<Asset>|} {
  let format = OutputFormats[bundle.env.outputFormat];
  let replacements: Map<Symbol, Symbol> = new Map();
  let imports: Map<Symbol, ?[Asset, Symbol]> = new Map();
  let assets: Map<string, Asset> = new Map();
  let exportsMap: Map<Symbol, Asset> = new Map();

  let importedFiles = new Map<string, ExternalModule | ExternalBundle>();
  let referencedAssets = new Set();

  // If building a library, the target is actually another bundler rather
  // than the final output that could be loaded in a browser. So, loader
  // runtimes are excluded, and instead we add imports into the entry bundle
  // of each bundle group pointing at the sibling bundles. These can be
  // picked up by another bundler later at which point runtimes will be added.
  if (bundle.env.isLibrary) {
    let bundles = bundleGraph.getSiblingBundles(bundle);
    for (let b of bundles) {
      importedFiles.set(nullthrows(b.filePath), {
        bundle: b,
        assets: new Set(),
      });
    }
  }

  // Build a mapping of all imported identifiers to replace.
  bundle.traverseAssets(asset => {
    assets.set(assertString(asset.meta.id), asset);
    exportsMap.set(assertString(asset.meta.exportsIdentifier), asset);

    for (let dep of bundleGraph.getDependencies(asset)) {
      let resolved = bundleGraph.getDependencyResolution(dep, bundle);

      // If the dependency was deferred, the `...$import$..` identifier needs to be removed.
      // If the dependency was excluded, it will be replaced by the output format at the very end.
      if (resolved || dep.isDeferred) {
        for (let [imported, local] of dep.symbols) {
          imports.set(local, resolved ? [resolved, imported] : null);
        }
      }
    }

    if (bundleGraph.isAssetReferencedByDependant(bundle, asset)) {
      referencedAssets.add(asset);
    }
  });

  function resolveSymbol(inputAsset, inputSymbol: Symbol, bundle) {
    let {asset, exportSymbol, symbol} = bundleGraph.resolveSymbol(
      inputAsset,
      inputSymbol,
      bundle,
    );
    if (asset.meta.resolveExportsBailedOut) {
      return {
        asset: asset,
        symbol: exportSymbol,
        identifier: undefined,
      };
    }

    let identifier = symbol;

    // If this is a wildcard import, resolve to the exports object.
    if (asset && exportSymbol === '*') {
      identifier = assertString(asset.meta.exportsIdentifier);
    }

    if (replacements && identifier && replacements.has(identifier)) {
      identifier = replacements.get(identifier);
    }

    return {asset: asset, symbol: exportSymbol, identifier};
  }

  // path is an Identifier like $id$import$foo that directly imports originalName from originalModule
  function replaceImportNode(originalModule, originalName, path) {
    let {asset: mod, symbol, identifier} = resolveSymbol(
      originalModule,
      originalName,
      bundle,
    );

    let node;
    if (identifier) {
      node = findSymbol(path, identifier);
    }

    // If the module is not in this bundle, create a `require` call for it.
    if (!node && (!mod.meta.id || !assets.has(assertString(mod.meta.id)))) {
      node = addBundleImport(mod, path);
      return node ? interop(mod, symbol, path, node) : null;
    }

    // If this is an ES6 module, throw an error if we cannot resolve the module
    if (!node && !mod.meta.isCommonJS && mod.meta.isES6Module) {
      let relativePath = relative(options.inputFS.cwd(), mod.filePath);
      // ATLASSIAN: Warn and return an empty object expression for unresolvable
      // imports.
      // TODO: Figure out why these identifiers are referenced.
      // eslint-disable-next-line no-console
      console.warn(`${relativePath} does not export '${symbol}'`);
      // throw new Error(`${relativePath} does not export '${symbol}'`);
      return t.objectExpression([]);
    }

    // If it is CommonJS, look for an exports object.
    if (!node && mod.meta.isCommonJS) {
      node = findSymbol(path, assertString(mod.meta.exportsIdentifier));
      if (!node) {
        return null;
      }

      return interop(mod, symbol, path, node);
    }

    return node;
  }

  function findSymbol(path, symbol) {
    if (symbol && replacements.has(symbol)) {
      symbol = replacements.get(symbol);
    }

    // if the symbol is in the scope there is no need to remap it
    if (symbol && path.scope.getProgramParent().hasBinding(symbol)) {
      return t.identifier(symbol);
    }

    return null;
  }

  function interop(mod, originalName, path, node) {
    // Handle interop for default imports of CommonJS modules.
    if (mod.meta.isCommonJS && originalName === 'default') {
      let name = getName(mod, '$interop$default');
      if (!path.scope.getBinding(name)) {
        // Hoist to the nearest path with the same scope as the exports is declared in
        let binding = path.scope.getBinding(
          assertString(mod.meta.exportsIdentifier),
        );
        let parent;
        if (binding) {
<<<<<<< HEAD
=======
          invariant(
            binding.path.getStatementParent().parentPath.isProgram(),
            "Expected binding declaration's parent to be the program",
          );
>>>>>>> 619cbafb
          parent = path.findParent(p => t.isProgram(p.parent));
        }

        if (!parent) {
          parent = path.getStatementParent();
        }

        let [decl] = parent.insertBefore(
          DEFAULT_INTEROP_TEMPLATE({
            NAME: t.identifier(name),
            MODULE: node,
          }),
        );

        if (binding) {
          binding.reference(
            decl.get<NodePath<Identifier>>('declarations.0.init'),
          );
        }

        getScopeBefore(parent).registerDeclaration(decl);
      }

      return t.identifier(name);
    }

    // if there is a CommonJS export return $id$exports.name
    if (originalName !== '*') {
      return t.memberExpression(node, t.identifier(originalName));
    }

    return node;
  }

  function getScopeBefore(path) {
    return path.isScope() ? path.parentPath.scope : path.scope;
  }

  function isUnusedValue(path) {
    let {parent} = path;
    return (
      isExpressionStatement(parent) ||
      (isSequenceExpression(parent) &&
        ((Array.isArray(path.container) &&
          path.key !== path.container.length - 1) ||
          isUnusedValue(path.parentPath)))
    );
  }

  function addExternalModule(path, dep) {
    // Find an existing import for this specifier, or create a new one.
    let importedFile = importedFiles.get(dep.moduleSpecifier);
    if (!importedFile) {
      importedFile = {
        source: dep.moduleSpecifier,
        specifiers: new Map(),
        isCommonJS: !!dep.meta.isCommonJS,
      };

      importedFiles.set(dep.moduleSpecifier, importedFile);
    }

    let programScope = path.scope.getProgramParent();

    invariant(importedFile.specifiers != null);
    let specifiers = importedFile.specifiers;

    // For each of the imported symbols, add to the list of imported specifiers.
    for (let [imported, symbol] of dep.symbols) {
      // If already imported, just add the already renamed variable to the mapping.
      let renamed = specifiers.get(imported);
      if (renamed) {
        replacements.set(symbol, renamed);
        continue;
      }

      renamed = replacements.get(symbol);
      if (!renamed) {
        // Rename the specifier to something nicer. Try to use the imported
        // name, except for default and namespace imports, and if the name is
        // already in scope.
        renamed = imported;
        if (imported === 'default' || imported === '*') {
          renamed = programScope.generateUid(dep.moduleSpecifier);
        } else if (
          programScope.hasBinding(imported) ||
          programScope.hasReference(imported)
        ) {
          renamed = programScope.generateUid(imported);
        }

        programScope.references[renamed] = true;
        replacements.set(symbol, renamed);
      }

      specifiers.set(imported, renamed);

      if (!programScope.hasOwnBinding(renamed)) {
        // add binding so we can track the scope
        let [decl] = programScope.path.unshiftContainer(
          'body',
          t.variableDeclaration('var', [
            t.variableDeclarator(t.identifier(renamed)),
          ]),
        );
        programScope.registerDeclaration(decl);
      }
    }

    return specifiers.get('*');
  }

  function addBundleImport(mod, path) {
    // Find a bundle that's reachable from the current bundle (sibling or ancestor)
    // containing this asset, and create an import for it if needed.
    let importedBundle = bundleGraph.findReachableBundleWithAsset(bundle, mod);
    if (!importedBundle) {
      throw new Error(
        `No reachable bundle found containing ${relative(
          options.inputFS.cwd(),
          mod.filePath,
        )}`,
      );
    }

    let filePath = nullthrows(importedBundle.filePath);
    let imported = importedFiles.get(filePath);
    if (!imported) {
      imported = {
        bundle: importedBundle,
        assets: new Set(),
      };
      importedFiles.set(filePath, imported);
    }

    // If not unused, add the asset to the list of specifiers to import.
    if (!isUnusedValue(path) && mod.meta.exportsIdentifier) {
      invariant(imported.assets != null);
      imported.assets.add(mod);

      let initIdentifier = getIdentifier(mod, 'init');

      let program = path.scope.getProgramParent().path;
      if (!program.scope.hasOwnBinding(initIdentifier.name)) {
        // add binding so we can track the scope
        let [decl] = program.unshiftContainer('body', [
          t.variableDeclaration('var', [t.variableDeclarator(initIdentifier)]),
        ]);
        program.scope.registerDeclaration(decl);
      }

      return t.callExpression(initIdentifier, []);
    }
  }

  traverse(ast, {
    CallExpression(path) {
      let {arguments: args, callee} = path.node;
      if (!isIdentifier(callee)) {
        return;
      }

      // each require('module') call gets replaced with $parcel$require(id, 'module')
      if (callee.name === '$parcel$require') {
        let [id, source] = args;
        if (
          args.length !== 2 ||
          !isStringLiteral(id) ||
          !isStringLiteral(source)
        ) {
          throw new Error(
            'invariant: invalid signature, expected : $parcel$require(number, string)',
          );
        }

        let asset = nullthrows(assets.get(id.value));
        let dep = nullthrows(
          bundleGraph
            .getDependencies(asset)
            .find(dep => dep.moduleSpecifier === source.value),
        );

        let mod = bundleGraph.getDependencyResolution(dep, bundle);
        let node;

        if (!mod) {
          if (dep.isOptional) {
            path.replaceWith(
              THROW_TEMPLATE({MODULE: t.stringLiteral(source.value)}),
            );
          } else if (dep.isWeak && dep.isDeferred) {
            path.remove();
          } else {
            let name = addExternalModule(path, dep);
            if (isUnusedValue(path) || !name) {
              path.remove();
            } else {
              path.replaceWith(t.identifier(name));
            }
          }
        } else {
          if (mod.meta.id && assets.get(assertString(mod.meta.id))) {
            let name = assertString(mod.meta.exportsIdentifier);

            let isValueUsed = !isUnusedValue(path);
            if (asset.meta.isCommonJS && isValueUsed) {
              maybeAddEsModuleFlag(path.scope, mod);
            }
            // We need to wrap the module in a function when a require
            // call happens inside a non top-level scope, e.g. in a
            // function, if statement, or conditional expression.
            if (wrappedAssets.has(mod.id)) {
              node = t.callExpression(getIdentifier(mod, 'init'), []);
            }
            // Replace with nothing if the require call's result is not used.
            else if (isValueUsed) {
              node = t.identifier(replacements.get(name) || name);
            }
          } else if (mod.type === 'js') {
            node = addBundleImport(mod, path);
          }

          if (node) {
            path.replaceWith(node);
          } else {
            path.remove();
          }
        }
      } else if (callee.name === '$parcel$require$resolve') {
        let [id, source] = args;
        if (
          args.length !== 2 ||
          !isStringLiteral(id) ||
          !isStringLiteral(source)
        ) {
          throw new Error(
            'invariant: invalid signature, expected : $parcel$require$resolve(number, string)',
          );
        }

        let mapped = nullthrows(assets.get(id.value));
        let dep = nullthrows(
          bundleGraph
            .getDependencies(mapped)
            .find(dep => dep.moduleSpecifier === source.value),
        );
        if (!bundleGraph.getDependencyResolution(dep, bundle)) {
          // was excluded from bundling (e.g. includeNodeModules = false)

          if (bundle.env.outputFormat !== 'commonjs') {
            // TODO add loc information once available
            throw new Error(
              "`require.resolve` calls for excluded assets are only supported with outputFormat = 'commonjs'",
            );
          }

          path.replaceWith(
            REQUIRE_RESOLVE_CALL_TEMPLATE({ID: t.stringLiteral(source.value)}),
          );
        } else {
          // TODO add loc information once available
          throw new Error(
            "`require.resolve` calls for bundled modules or bundled assets aren't supported with scope hoisting",
          );
        }
      }
    },
    VariableDeclarator: {
      exit(path) {
        // Replace references to declarations like `var x = require('x')`
        // with the final export identifier instead.
        // This allows us to potentially replace accesses to e.g. `x.foo` with
        // a variable like `$id$export$foo` later, avoiding the exports object altogether.
        let {id, init} = path.node;
        if (!isIdentifier(init)) {
          return;
        }

        let module = exportsMap.get(init.name);
        if (!module) {
          return;
        }

        let isGlobal = path.scope == path.scope.getProgramParent();

        // Replace patterns like `var {x} = require('y')` with e.g. `$id$export$x`.
        if (isObjectPattern(id)) {
          for (let p of path.get<Array<NodePath<ObjectProperty>>>(
            'id.properties',
          )) {
            let {computed, key, value} = p.node;
            if (computed || !isIdentifier(key) || !isIdentifier(value)) {
              continue;
            }

            let {identifier} = resolveSymbol(module, key.name);
            if (identifier) {
              replace(value.name, identifier, p);
              if (isGlobal) {
                replacements.set(value.name, identifier);
              }
            }
          }

          if (id.properties.length === 0) {
            path.remove();
          }
        } else if (isIdentifier(id)) {
          replace(id.name, init.name, path);
          if (isGlobal) {
            replacements.set(id.name, init.name);
          }
        }

        function replace(id, init, path) {
          let binding = nullthrows(path.scope.getBinding(id));
          if (!binding.constant) {
            return;
          }

          for (let ref of binding.referencePaths) {
            ref.replaceWith(t.identifier(init));
          }

          path.remove();
        }
      },
    },
    MemberExpression: {
      exit(path) {
        if (!path.isReferenced()) {
          return;
        }

        let {object, property, computed} = path.node;
        if (
          !(
            isIdentifier(object) &&
            ((isIdentifier(property) && !computed) || isStringLiteral(property))
          )
        ) {
          return;
        }

        let asset = exportsMap.get(object.name);
        if (!asset) {
          return;
        }

        // If it's a $id$exports.name expression.
        let name = isIdentifier(property) ? property.name : property.value;
        let {identifier} = resolveSymbol(asset, name);

        // Check if $id$export$name exists and if so, replace the node by it.
        if (identifier) {
          path.replaceWith(t.identifier(identifier));
        }
      },
    },
    ReferencedIdentifier(path) {
      let {name} = path.node;
      if (typeof name !== 'string') {
        return;
      }

      let replacement = replacements.get(name);
      if (replacement) {
        path.node.name = replacement;
      }

      if (imports.has(name)) {
        let node;
        let imported = imports.get(name);
        if (!imported) {
          // import was deferred
          node = t.objectExpression([]);
        } else {
          let [asset, symbol] = imported;
          node = replaceImportNode(asset, symbol, path);

          // If the export does not exist, replace with an empty object.
          if (!node) {
            node = t.objectExpression([]);
          }
        }
        path.replaceWith(node);
        return;
      }

      // If it's an undefined $id$exports identifier.
      if (exportsMap.has(name) && !path.scope.hasBinding(name)) {
        path.replaceWith(t.objectExpression([]));
      }
    },
    Program: {
      exit(path) {
        // Recrawl to get all bindings.
        path.scope.crawl();

        for (let file of importedFiles.values()) {
          if (file.bundle) {
            format.generateBundleImports(
              bundle,
              file.bundle,
              file.assets,
              path,
            );
          } else {
            format.generateExternalImport(bundle, file, path);
          }
        }

        if (process.env.PARCEL_BUILD_ENV !== 'production') {
          verifyScopeState(path.scope);
        }

        if (referencedAssets.size > 0) {
          // Insert fake init functions that will be imported in other bundles,
          // because `asset.meta.shouldWrap` isn't set in a packager if `asset` is
          // not in the current bundle.
          for (let asset of referencedAssets) {
            maybeAddEsModuleFlag(path.scope, asset);
          }

          let decls = path.pushContainer(
            'body',
            ([...referencedAssets]: Array<Asset>)
              .filter(a => !wrappedAssets.has(a.id))
              .map(a => {
                return FAKE_INIT_TEMPLATE({
                  INIT: getIdentifier(a, 'init'),
                  EXPORTS: t.identifier(assertString(a.meta.exportsIdentifier)),
                });
              }),
          );
          for (let decl of decls) {
            path.scope.registerDeclaration(decl);
            let returnId = decl.get<NodePath<Identifier>>(
              'body.body.0.argument',
            );

            // TODO Somehow deferred/excluded assets are referenced, causing this function to
            // become `function $id$init() { return {}; }` (because of the ReferencedIdentifier visitor).
            // But a asset that isn't here should never be referenced in the first place.
            path.scope.getBinding(returnId.node.name)?.reference(returnId);
          }
        }

        // Generate exports
        let exported = format.generateExports(
          bundleGraph,
          bundle,
          referencedAssets,
          path,
          replacements,
          options,
        );

        if (process.env.PARCEL_BUILD_ENV !== 'production') {
          verifyScopeState(path.scope);
        }

        treeShake(path.scope, exported, exportsMap);
      },
    },
  });

  return {ast, referencedAssets};
}

function maybeAddEsModuleFlag(scope, mod) {
  // Insert __esModule interop flag if the required module is an ES6 module with a default export.
  // This ensures that code generated by Babel and other tools works properly.

  if (mod.meta.isES6Module && mod.symbols.has('default')) {
    let name = assertString(mod.meta.exportsIdentifier);
    let binding = scope.getBinding(name);
    if (binding && !binding.path.getData('hasESModuleFlag')) {
      let f = nullthrows(
        scope.getProgramParent().getBinding('$parcel$defineInteropFlag'),
      );

      let paths = [...binding.constantViolations];
      if (binding.path.node.init) {
        paths.push(binding.path);
      }

      for (let path of paths) {
        let [stmt] = path
          .getStatementParent()
          .insertAfter(ESMODULE_TEMPLATE({EXPORTS: t.identifier(name)}));
        f.reference(stmt.get<NodePath<Identifier>>('expression.callee'));
        binding.reference(
          stmt.get<NodePath<Identifier>>('expression.arguments.0'),
        );
      }

      binding.path.setData('hasESModuleFlag', true);
    }
  }
}<|MERGE_RESOLUTION|>--- conflicted
+++ resolved
@@ -218,13 +218,10 @@
         );
         let parent;
         if (binding) {
-<<<<<<< HEAD
-=======
           invariant(
             binding.path.getStatementParent().parentPath.isProgram(),
             "Expected binding declaration's parent to be the program",
           );
->>>>>>> 619cbafb
           parent = path.findParent(p => t.isProgram(p.parent));
         }
 
