--- conflicted
+++ resolved
@@ -34,7 +34,7 @@
   isStringLiteral,
 } from '@babel/types';
 import traverse from '@babel/traverse';
-// import treeShake from './shake';
+import treeShake from './shake';
 import {assertString, getName, getIdentifier, verifyScopeState} from './utils';
 import OutputFormats from './formats/index.js';
 
@@ -701,19 +701,11 @@
           options,
         );
 
-<<<<<<< HEAD
-        // ATLASSIAN: Disable treeShaking for now.
-        // if (process.env.PARCEL_BUILD_ENV !== 'production') {
-        //   verifyScopeState(path.scope);
-        // }
-        // treeShake(path.scope, exported);
-=======
         if (process.env.PARCEL_BUILD_ENV !== 'production') {
           verifyScopeState(path.scope);
         }
 
         treeShake(path.scope, exported, exportsMap);
->>>>>>> 3a4e13fa
       },
     },
   });
