{
  "name": "@parcel/fs-write-stream-atomic",
<<<<<<< HEAD
  "version": "2.0.15",
=======
  "version": "2.3.2",
>>>>>>> 083e530c
  "description": "Like `fs.createWriteStream(...)`, but atomic.",
  "main": "index.js",
  "repository": {
    "type": "git",
    "url": "https://github.com/parcel-bundler/parcel.git",
    "directory": "packages/utils/fs-write-stream-atomic"
  },
  "directories": {
    "test": "test"
  },
  "funding": {
    "type": "opencollective",
    "url": "https://opencollective.com/parcel"
  },
  "publishConfig": {
    "access": "public"
  },
  "dependencies": {
    "graceful-fs": "^4.1.2",
    "iferr": "^1.0.2",
    "imurmurhash": "^0.1.4"
  },
  "author": "Isaac Z. Schlueter <i@izs.me> (http://blog.izs.me/)",
  "license": "ISC"
}<|MERGE_RESOLUTION|>--- conflicted
+++ resolved
@@ -1,10 +1,6 @@
 {
   "name": "@parcel/fs-write-stream-atomic",
-<<<<<<< HEAD
   "version": "2.0.15",
-=======
-  "version": "2.3.2",
->>>>>>> 083e530c
   "description": "Like `fs.createWriteStream(...)`, but atomic.",
   "main": "index.js",
   "repository": {
