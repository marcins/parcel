--- conflicted
+++ resolved
@@ -1,10 +1,6 @@
 {
   "name": "@parcel/lsp",
-<<<<<<< HEAD
   "version": "2.0.41",
-=======
-  "version": "2.8.0",
->>>>>>> ae31c3c8
   "license": "MIT",
   "publishConfig": {
     "access": "public"
@@ -29,22 +25,14 @@
   },
   "engines": {
     "node": ">= 12.0.0",
-    "parcel": "^2.8.0"
+    "parcel": "^2.7.0"
   },
   "dependencies": {
-<<<<<<< HEAD
     "@parcel/diagnostic": "2.0.41",
     "@parcel/plugin": "2.0.41",
     "@parcel/types": "2.0.41",
     "@parcel/utils": "2.0.41",
-    "@parcel/watcher": "2.0.5",
-=======
-    "@parcel/diagnostic": "2.8.0",
-    "@parcel/plugin": "2.8.0",
-    "@parcel/types": "2.8.0",
-    "@parcel/utils": "2.8.0",
     "@parcel/watcher": "^2.0.7",
->>>>>>> ae31c3c8
     "node-ipc": "^9.1.4",
     "nullthrows": "^1.1.1",
     "ps-node": "^0.1.6",
