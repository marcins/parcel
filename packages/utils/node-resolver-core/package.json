--- conflicted
+++ resolved
@@ -32,16 +32,12 @@
     "*.node"
   ],
   "dependencies": {
-<<<<<<< HEAD
+    "@mischnic/json-sourcemap": "^0.1.0",
     "@parcel/diagnostic": "2.3.1",
+    "@parcel/fs": "2.3.1",
     "@parcel/utils": "2.3.1",
-=======
-    "@mischnic/json-sourcemap": "^0.1.0",
-    "@parcel/diagnostic": "2.8.3",
-    "@parcel/fs": "2.8.3",
-    "@parcel/utils": "2.8.3",
->>>>>>> 0cf2aff3
     "nullthrows": "^1.1.1",
+    "self-published": "npm:@parcel/node-resolver-core@2.8.4-nightly.2878",
     "semver": "^5.7.1"
   },
   "devDependencies": {
