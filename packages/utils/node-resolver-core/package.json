{
  "name": "@parcel/node-resolver-core",
<<<<<<< HEAD
  "version": "2.3.9",
=======
  "version": "3.0.3",
>>>>>>> db3bcae1
  "license": "MIT",
  "publishConfig": {
    "access": "public"
  },
  "funding": {
    "type": "opencollective",
    "url": "https://opencollective.com/parcel"
  },
  "repository": {
    "type": "git",
    "url": "https://github.com/parcel-bundler/parcel.git"
  },
  "main": "lib/index.js",
  "source": "src/index.js",
  "engines": {
    "node": ">= 12.0.0"
  },
  "scripts": {
    "build": "napi build --platform --js native.js --dts native.d.ts",
    "build-release": "napi build --platform --release --js native.js --dts native.d.ts",
    "wasm:build": "cargo build --target wasm32-unknown-unknown && cp ../../../target/wasm32-unknown-unknown/debug/parcel_resolver_node.wasm .",
    "wasm:build-release": "CARGO_PROFILE_RELEASE_LTO=true cargo build --target wasm32-unknown-unknown --release && wasm-opt --strip-debug -O ../../../target/wasm32-unknown-unknown/release/parcel_resolver_node.wasm -o parcel_resolver_node.wasm",
    "test": "mocha test"
  },
  "napi": {
    "name": "parcel-resolver"
  },
  "files": [
    "lib",
    "index.js",
    "*.node"
  ],
  "dependencies": {
    "@mischnic/json-sourcemap": "^0.1.0",
<<<<<<< HEAD
    "@parcel/diagnostic": "2.3.9",
    "@parcel/fs": "2.3.9",
    "@parcel/utils": "2.3.9",
    "nullthrows": "^1.1.1",
    "self-published": "npm:@parcel/node-resolver-core@3.0.3-nightly.2954",
    "semver": "^5.7.1"
=======
    "@parcel/diagnostic": "2.9.3",
    "@parcel/fs": "2.9.3",
    "@parcel/utils": "2.9.3",
    "nullthrows": "^1.1.1",
    "semver": "^7.5.2"
>>>>>>> db3bcae1
  },
  "devDependencies": {
    "assert": "^2.0.0",
    "browserify-zlib": "^0.2.0",
    "buffer": "^5.5.0||^6.0.0",
    "console-browserify": "^1.2.0",
    "constants-browserify": "^1.0.0",
    "crypto-browserify": "^3.12.0",
    "domain-browser": "^3.5.0",
    "events": "^3.1.0",
    "https-browserify": "^1.0.0",
    "napi-wasm": "^1.0.1",
    "os-browserify": "^0.3.0",
    "path-browserify": "^1.0.0",
    "process": "^0.11.10",
    "punycode": "^1.4.1",
    "querystring-es3": "^0.2.1",
    "stream-browserify": "^3.0.0",
    "stream-http": "^3.1.0",
    "string_decoder": "^1.3.0",
    "timers-browserify": "^2.0.11",
    "tty-browserify": "^0.0.1",
    "url": "^0.11.0",
    "util": "^0.12.3",
    "vm-browserify": "^1.1.2"
  },
  "browser": {
    "./native.js": "./native-wasm-browser.js"
  }
}<|MERGE_RESOLUTION|>--- conflicted
+++ resolved
@@ -1,10 +1,6 @@
 {
   "name": "@parcel/node-resolver-core",
-<<<<<<< HEAD
   "version": "2.3.9",
-=======
-  "version": "3.0.3",
->>>>>>> db3bcae1
   "license": "MIT",
   "publishConfig": {
     "access": "public"
@@ -39,20 +35,12 @@
   ],
   "dependencies": {
     "@mischnic/json-sourcemap": "^0.1.0",
-<<<<<<< HEAD
     "@parcel/diagnostic": "2.3.9",
     "@parcel/fs": "2.3.9",
     "@parcel/utils": "2.3.9",
     "nullthrows": "^1.1.1",
     "self-published": "npm:@parcel/node-resolver-core@3.0.3-nightly.2954",
-    "semver": "^5.7.1"
-=======
-    "@parcel/diagnostic": "2.9.3",
-    "@parcel/fs": "2.9.3",
-    "@parcel/utils": "2.9.3",
-    "nullthrows": "^1.1.1",
     "semver": "^7.5.2"
->>>>>>> db3bcae1
   },
   "devDependencies": {
     "assert": "^2.0.0",
