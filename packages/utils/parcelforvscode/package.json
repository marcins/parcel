{
  "name": "parcel-for-vscode",
  "version": "2.8.3",
  "license": "MIT",
  "publisher": "parcel",
  "icon": "logo.png",
  "displayName": "Parcel for VS Code",
  "parcel-lsp.trace.server": "verbose",
  "description": "",
<<<<<<< HEAD
  "version": "2.0.43",
=======
>>>>>>> 349a6caf
  "private": true,
  "funding": {
    "type": "opencollective",
    "url": "https://opencollective.com/parcel"
  },
  "repository": {
    "type": "git",
    "url": "https://github.com/parcel-bundler/parcel.git",
    "directory": "packages/utils/parcelforvscode"
  },
  "engines": {
    "vscode": "^1.67.0"
  },
  "categories": [
    "Other"
  ],
  "activationEvents": [
    "onStartupFinished"
  ],
  "contributes": {
    "views": {
      "explorer": [
        {
          "id": "importersView",
          "name": "Importers"
        }
      ]
    },
    "viewsWelcome": [
      {
        "view": "importersView",
        "contents": "Use 'Focus in importers view' to show importers of the active editor"
      }
    ],
    "commands": [
      {
        "command": "importersView.focus",
        "title": "Focus in importers view"
      }
    ],
    "menus": {
      "commandPalette": [
        {
          "command": "importersView.focus"
        }
      ]
    }
  },
  "main": "./lib/extension.js",
  "server": "./lib/server.js",
  "targets": {
    "main": {
      "source": "src/extension.ts",
      "outputFormat": "commonjs",
      "isLibrary": false,
      "optimize": false,
      "includeNodeModules": {
        "vscode": false
      },
      "context": "node"
    },
    "server": {
      "source": "src/server.ts",
      "outputFormat": "commonjs",
      "isLibrary": false,
      "optimize": false,
      "includeNodeModules": {
        "@parcel/watcher": false
      },
      "context": "node"
    }
  },
  "scripts": {
    "vscode:prepublish": "rm -rf lib; parcel build --no-cache",
    "package": "vsce package --yarn",
    "compile": "tsc -p ./",
    "watch": "tsc -watch -p ./",
    "pretest": "yarn run compile && yarn run lint",
    "lint": "eslint src --ext ts"
  },
  "devDependencies": {
    "@parcel/lsp": "2.8.3",
    "@parcel/lsp-protocol": "2.8.3",
    "@types/glob": "^7.1.3",
    "@types/mocha": "^8.0.4",
    "@types/node": "^15.12.4",
    "@types/vscode": "^1.67.0",
    "@typescript-eslint/eslint-plugin": "^4.14.1",
    "@typescript-eslint/parser": "^4.14.1",
    "eslint": "^7.19.0",
    "glob": "^7.1.6",
    "mocha": "^8.2.1",
    "typescript": ">=3.0.0",
    "vsce-yarn-patch": "^1.66.2",
    "vscode-languageclient": "^8.0.2",
    "vscode-test": "^1.5.0"
  },
  "dependencies": {
<<<<<<< HEAD
    "@parcel/lsp": "2.0.43",
    "vscode-languageclient": "^8.0.1"
=======
    "@parcel/watcher": "^2.0.7"
>>>>>>> 349a6caf
  }
}<|MERGE_RESOLUTION|>--- conflicted
+++ resolved
@@ -1,16 +1,13 @@
 {
   "name": "parcel-for-vscode",
-  "version": "2.8.3",
+  "version": "2.0.43",
   "license": "MIT",
   "publisher": "parcel",
   "icon": "logo.png",
   "displayName": "Parcel for VS Code",
   "parcel-lsp.trace.server": "verbose",
   "description": "",
-<<<<<<< HEAD
   "version": "2.0.43",
-=======
->>>>>>> 349a6caf
   "private": true,
   "funding": {
     "type": "opencollective",
@@ -92,8 +89,8 @@
     "lint": "eslint src --ext ts"
   },
   "devDependencies": {
-    "@parcel/lsp": "2.8.3",
-    "@parcel/lsp-protocol": "2.8.3",
+    "@parcel/lsp": "2.0.43",
+    "@parcel/lsp-protocol": "2.0.43",
     "@types/glob": "^7.1.3",
     "@types/mocha": "^8.0.4",
     "@types/node": "^15.12.4",
@@ -109,11 +106,6 @@
     "vscode-test": "^1.5.0"
   },
   "dependencies": {
-<<<<<<< HEAD
-    "@parcel/lsp": "2.0.43",
-    "vscode-languageclient": "^8.0.1"
-=======
     "@parcel/watcher": "^2.0.7"
->>>>>>> 349a6caf
   }
 }