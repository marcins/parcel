{
  "name": "@parcel/babel-plugin-transform-runtime",
<<<<<<< HEAD
  "version": "2.3.9",
=======
  "version": "2.9.3",
>>>>>>> db3bcae1
  "license": "MIT",
  "publishConfig": {
    "access": "public"
  },
  "funding": {
    "type": "opencollective",
    "url": "https://opencollective.com/parcel"
  },
  "repository": {
    "type": "git",
    "url": "https://github.com/parcel-bundler/parcel.git"
  },
  "main": "src/index.js",
  "engines": {
    "node": ">= 12.0.0"
  },
  "dependencies": {
    "@babel/plugin-transform-runtime": "^7.8.3",
    "semver": "^7.5.2"
  },
  "devDependencies": {
    "@babel/core": "^7.12.0",
<<<<<<< HEAD
    "@parcel/babel-preset-env": "2.3.9"
=======
    "@parcel/babel-preset-env": "2.9.3"
>>>>>>> db3bcae1
  }
}<|MERGE_RESOLUTION|>--- conflicted
+++ resolved
@@ -1,10 +1,6 @@
 {
   "name": "@parcel/babel-plugin-transform-runtime",
-<<<<<<< HEAD
   "version": "2.3.9",
-=======
-  "version": "2.9.3",
->>>>>>> db3bcae1
   "license": "MIT",
   "publishConfig": {
     "access": "public"
@@ -27,10 +23,6 @@
   },
   "devDependencies": {
     "@babel/core": "^7.12.0",
-<<<<<<< HEAD
     "@parcel/babel-preset-env": "2.3.9"
-=======
-    "@parcel/babel-preset-env": "2.9.3"
->>>>>>> db3bcae1
   }
 }