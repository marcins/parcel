{
  "name": "@parcel/hash",
  "version": "2.3.1",
  "license": "MIT",
  "main": "index.js",
  "browser": "browser.js",
  "publishConfig": {
    "access": "public"
  },
  "funding": {
    "type": "opencollective",
    "url": "https://opencollective.com/parcel"
  },
  "repository": {
    "type": "git",
    "url": "https://github.com/parcel-bundler/parcel.git"
  },
  "engines": {
    "node": ">= 12.0.0"
  },
  "files": [
    "browser.js",
    "index.js",
    "index.js.flow",
    "*.node"
  ],
  "napi": {
    "name": "parcel-hash"
  },
  "scripts": {
    "build": "napi build --platform",
    "build-release": "napi build --platform --release"
  },
  "dependencies": {
<<<<<<< HEAD
    "detect-libc": "^1.0.3",
    "self-published": "npm:@parcel/hash@2.8.4-nightly.2872",
=======
>>>>>>> 0cf2aff3
    "xxhash-wasm": "^0.4.2"
  },
  "devDependencies": {
    "@napi-rs/cli": "^2.14.8",
    "tiny-benchy": "^1.0.2"
  }
}<|MERGE_RESOLUTION|>--- conflicted
+++ resolved
@@ -32,11 +32,7 @@
     "build-release": "napi build --platform --release"
   },
   "dependencies": {
-<<<<<<< HEAD
-    "detect-libc": "^1.0.3",
-    "self-published": "npm:@parcel/hash@2.8.4-nightly.2872",
-=======
->>>>>>> 0cf2aff3
+    "self-published": "npm:@parcel/hash@2.8.4-nightly.2878",
     "xxhash-wasm": "^0.4.2"
   },
   "devDependencies": {
