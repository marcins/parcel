--- conflicted
+++ resolved
@@ -24,17 +24,10 @@
     "check-ts": "tsc --noEmit index.d.ts"
   },
   "dependencies": {
-<<<<<<< HEAD
     "@parcel/fs": "2.0.31",
     "@parcel/logger": "2.0.30",
     "@parcel/utils": "2.0.31",
-    "lmdb": "2.3.10"
-=======
-    "@parcel/fs": "2.6.0",
-    "@parcel/logger": "2.6.0",
-    "@parcel/utils": "2.6.0",
     "lmdb": "2.5.2"
->>>>>>> 597716ae
   },
   "peerDependencies": {
     "@parcel/core": "^2.0.24"
