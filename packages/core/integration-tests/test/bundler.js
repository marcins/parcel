--- conflicted
+++ resolved
@@ -280,19 +280,7 @@
         assets: ['b.html'],
       },
       {
-<<<<<<< HEAD
-        assets: [
-          'a.js',
-          'bundle-url.js',
-          'cacheLoader.js',
-          'js-loader.js',
-          // ATLASSIAN: This is only added in the internal fork. It doesn't cause an issue but the reason
-          // is unknown. This can be ignored when deleting the fork
-          'bundle-manifest.js',
-        ],
-=======
-        assets: ['index.js', 'bundle-url.js', 'cacheLoader.js', 'js-loader.js'],
->>>>>>> fa7e8af9
+        assets: ['a.js', 'bundle-url.js', 'cacheLoader.js', 'js-loader.js'],
       },
       {
         assets: ['bundle-manifest.js'], // manifest bundle
@@ -304,9 +292,6 @@
           'cacheLoader.js',
           'js-loader.js',
           'esmodule-helpers.js',
-          // ATLASSIAN: This is only added in the internal fork. It doesn't cause an issue but the reason
-          // is unknown. This can be ignored when deleting the fork
-          'bundle-manifest.js',
         ],
       },
       {
