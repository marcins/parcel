import assert from 'assert';
import path from 'path';
import url from 'url';
import {
  assertDependencyWasExcluded,
  bundle,
  bundler,
  findAsset,
  findDependency,
  getNextBuild,
  run,
  runBundle,
  runBundles,
  assertBundles,
  ncp,
  overlayFS,
  removeDistDirectory,
  distDir,
  outputFS,
  inputFS,
} from '@parcel/test-utils';
import {makeDeferredWithPromise, normalizePath} from '@parcel/utils';
import vm from 'vm';
import Logger from '@parcel/logger';
import nullthrows from 'nullthrows';
import {md} from '@parcel/diagnostic';

describe('javascript', function () {
  beforeEach(async () => {
    await removeDistDirectory();
  });

  it('should produce a basic JS bundle with CommonJS requires', async function () {
    let b = await bundle(
      path.join(__dirname, '/integration/commonjs/index.js'),
    );

    // assert.equal(b.assets.size, 8);
    // assert.equal(b.childBundles.size, 1);

    let output = await run(b);
    assert.equal(typeof output, 'function');
    assert.equal(output(), 3);
  });

  it('should support url: imports with CommonJS output', async function () {
    let b = await bundle(
      path.join(__dirname, '/integration/commonjs-import-url/index.js'),
    );

    assertBundles(b, [
      {
        name: 'index.js',
        assets: ['index.js', 'esmodule-helpers.js'],
      },
      {
        type: 'txt',
        assets: ['x.txt'],
      },
    ]);

    let txtBundle = b.getBundles().find(b => b.type === 'txt').filePath;

    let output = await run(b);
    assert.strictEqual(path.basename(output), path.basename(txtBundle));
  });

  it('should support url: imports of another javascript file', async function () {
    let b = await bundle(
      path.join(__dirname, '/integration/worklet/pipeline.js'),
      {
        mode: 'production',
      },
    );

    assertBundles(b, [
      {
        name: 'pipeline.js',
        assets: ['bundle-url.js', 'pipeline.js', 'bundle-manifest.js'],
      },
      {
        type: 'js',
        assets: ['worklet.js', 'colors.js'],
      },
    ]);

    let url;
    await run(b, {
      CSS: {
        paintWorklet: {
          addModule(u) {
            url = u;
          },
        },
      },
    });
    assert(/^http:\/\/localhost\/worklet\.[0-9a-f]+\.js$/.test(url));

    let name;
    await runBundle(
      b,
      b.getBundles()[1],
      {
        registerPaint(n) {
          name = n;
        },
      },
      {require: false},
    );

    assert.equal(name, 'checkerboard');
  });

  it('should support new URL() of another javascript file', async function () {
    let b = await bundle(path.join(__dirname, '/integration/worklet/url.js'));

    assertBundles(b, [
      {
        name: 'url.js',
        assets: ['bundle-url.js', 'esmodule-helpers.js', 'url.js'],
      },
      {
        type: 'js',
        assets: ['worklet.js', 'colors.js', 'esmodule-helpers.js'],
      },
    ]);

    let res = await run(b);
    assert(/^http:\/\/localhost\/worklet\.[0-9a-f]+\.js$/.test(res.default));

    let name;
    await runBundle(
      b,
      b.getBundles()[1],
      {
        registerPaint(n) {
          name = n;
        },
      },
      {require: false},
    );

    assert.equal(name, 'checkerboard');
  });

  it('should support CSS paint worklets', async function () {
    let b = await bundle(
      path.join(__dirname, '/integration/worklet/url-worklet.js'),
    );

    assertBundles(b, [
      {
        name: 'url-worklet.js',
        assets: ['bundle-url.js', 'url-worklet.js'],
      },
      {
        type: 'js',
        assets: ['worklet.js', 'colors.js', 'esmodule-helpers.js'],
      },
    ]);

    let url;
    await run(b, {
      CSS: {
        paintWorklet: {
          addModule(u) {
            url = u;
          },
        },
      },
    });
    assert(/^http:\/\/localhost\/worklet\.[0-9a-f]+\.js$/.test(url));

    let name;
    await runBundle(
      b,
      b.getBundles()[1],
      {
        registerPaint(n) {
          name = n;
        },
      },
      {require: false},
    );

    assert.equal(name, 'checkerboard');
  });

  it('should error on dynamic import() inside worklets', async function () {
    let errored = false;
    try {
      await bundle(
        path.join(__dirname, '/integration/worklet/url-worklet-error.js'),
      );
    } catch (err) {
      errored = true;
      assert.equal(err.message, 'import() is not allowed in worklets.');
      assert.deepEqual(err.diagnostics, [
        {
          message: 'import() is not allowed in worklets.',
          origin: '@parcel/transformer-js',
          codeFrames: [
            {
              filePath: path.join(
                __dirname,
                '/integration/worklet/worklet-error.js',
              ),
              codeHighlights: [
                {
                  start: {
                    line: 1,
                    column: 8,
                  },
                  end: {
                    line: 1,
                    column: 18,
                  },
                },
              ],
            },
            {
              filePath: path.join(
                __dirname,
                'integration/worklet/url-worklet-error.js',
              ),
              codeHighlights: [
                {
                  message: 'The environment was originally created here',
                  start: {
                    line: 1,
                    column: 36,
                  },
                  end: {
                    line: 1,
                    column: 53,
                  },
                },
              ],
            },
          ],
          hints: ['Try using a static `import`.'],
        },
      ]);
    }

    assert(errored);
  });

  it('should support audio worklets via a pipeline', async function () {
    let b = await bundle(
      path.join(__dirname, '/integration/worklet/worklet-pipeline.js'),
      {
        mode: 'production',
      },
    );

    assertBundles(b, [
      {
        name: 'worklet-pipeline.js',
        assets: ['bundle-url.js', 'bundle-manifest.js', 'worklet-pipeline.js'],
      },
      {
        type: 'js',
        assets: ['worklet.js', 'colors.js'],
      },
    ]);

    let res = await run(b);
    assert(/^http:\/\/localhost\/worklet\.[0-9a-f]+\.js$/.test(res));

    let name;
    await runBundle(
      b,
      b.getBundles()[1],
      {
        registerPaint(n) {
          name = n;
        },
      },
      {require: false},
    );

    assert.equal(name, 'checkerboard');
  });

  it('should error on dynamic import() inside worklets imported via a pipeline', async function () {
    let errored = false;
    try {
      await bundle(
        path.join(__dirname, '/integration/worklet/worklet-pipeline-error.js'),
      );
    } catch (err) {
      errored = true;
      assert.equal(err.message, 'import() is not allowed in worklets.');
      assert.deepEqual(err.diagnostics, [
        {
          message: 'import() is not allowed in worklets.',
          origin: '@parcel/transformer-js',
          codeFrames: [
            {
              filePath: path.join(
                __dirname,
                '/integration/worklet/worklet-error.js',
              ),
              codeHighlights: [
                {
                  start: {
                    line: 1,
                    column: 8,
                  },
                  end: {
                    line: 1,
                    column: 18,
                  },
                },
              ],
            },
          ],
          hints: ['Try using a static `import`.'],
        },
      ]);
    }

    assert(errored);
  });

  it('should produce a basic JS bundle with ES6 imports', async function () {
    let b = await bundle(path.join(__dirname, '/integration/es6/index.js'));

    // assert.equal(b.assets.size, 8);
    // assert.equal(b.childBundles.size, 1);

    let output = await run(b);
    assert.equal(typeof output, 'object');
    assert.equal(typeof output.default, 'function');
    assert.equal(output.default(), 3);
  });

  it('should detect dependencies inserted by a prior transform', async () => {
    let b = await bundle(
      path.join(__dirname, '/integration/dependency-prior-transform/index.js'),
    );

    let jsBundle = b.getBundles()[0];
    let contents = await outputFS.readFile(jsBundle.filePath);

    assert(!contents.includes('import'));
  });

  it('should ignore unused requires after process.env inlining', async function () {
    let b = await bundle(
      path.join(__dirname, '/integration/env-unused-require/index.js'),
      {
        env: {ABC: 'XYZ'},
      },
    );

    assertBundles(b, [
      {
        type: 'js',
        assets: ['index.js'],
      },
    ]);

    let contents = await outputFS.readFile(b.getBundles()[0].filePath, 'utf8');
    assert(!contents.includes('unused'));

    let output = await run(b);
    assert.strictEqual(output(), 'ok');
  });

  it('should produce a basic JS bundle with object rest spread support', async function () {
    let b = await bundle(
      path.join(
        __dirname,
        '/integration/object-rest-spread/object-rest-spread.js',
      ),
    );

    // assert.equal(b.assets.size, 1);

    let output = await run(b);
    assert.equal(typeof output, 'object');
    assert.equal(typeof output.default, 'function');

    let res = output.default();
    assert.equal(res.y, 'a');
    assert.deepEqual(res.z, {y: 'a', b: 'b'});
    assert.deepEqual(res.ys, {b: 'b'});
  });

  it('should bundle node_modules for a browser environment', async function () {
    let b = await bundle(
      path.join(__dirname, '/integration/node_require_browser/main.js'),
    );

    assertBundles(b, [
      {
        name: 'main.js',
        assets: ['main.js', 'local.js', 'index.js'],
      },
    ]);

    let output = await run(b);
    assert.equal(typeof output, 'function');
    assert.equal(output(), 3);
  });

  it('should not bundle node_modules for a node environment', async function () {
    let b = await bundle(
      path.join(__dirname, '/integration/node_require/main.js'),
    );

    assertBundles(b, [
      {
        name: 'main.js',
        assets: ['main.js', 'local.js'],
      },
    ]);

    await outputFS.mkdirp(path.join(distDir, 'node_modules/testmodule'));
    await outputFS.writeFile(
      path.join(distDir, 'node_modules/testmodule/index.js'),
      'exports.a = 5;',
    );

    let output = await run(b);
    assert.equal(typeof output, 'function');
    assert.equal(output(), 7);
  });

  it.skip('should not bundle node_modules on --target=electron', async function () {
    let b = await bundle(
      path.join(__dirname, '/integration/node_require/main.js'),
      {
        target: 'electron',
      },
    );

    assertBundles(b, {
      name: 'main.js',
      assets: ['main.js', 'local.js'],
    });

    await outputFS.mkdirp(path.join(distDir, 'node_modules/testmodule'));
    await outputFS.writeFile(
      path.join(distDir, 'node_modules/testmodule/index.js'),
      'exports.a = 5;',
    );

    let output = await run(b);
    assert.equal(typeof output, 'function');
    assert.equal(output(), 7);
  });

  it('should preserve hashbangs in bundles and preserve executable file mode', async () => {
    let fixturePath = path.join(__dirname, '/integration/node_hashbang');
    await bundle(path.join(fixturePath, 'main.js'));

    let mainPath = path.join(fixturePath, 'dist', 'node', 'main.js');
    let main = await outputFS.readFile(mainPath, 'utf8');
    assert.equal(main.lastIndexOf('#!/usr/bin/env node\n'), 0);
    assert.equal(
      (await outputFS.stat(mainPath)).mode,
      (await inputFS.stat(path.join(fixturePath, 'main.js'))).mode,
    );
    await outputFS.rimraf(path.join(fixturePath, 'dist'));
  });

  it('should not preserve hashbangs in browser bundles', async () => {
    let fixturePath = path.join(__dirname, '/integration/node_hashbang');
    await bundle(path.join(fixturePath, 'main.js'));

    let main = await outputFS.readFile(
      path.join(fixturePath, 'dist', 'browser', 'main.js'),
      'utf8',
    );
    assert(!main.includes('#!/usr/bin/env node\n'));
    await outputFS.rimraf(path.join(fixturePath, 'dist'));
  });

  it('should preserve hashbangs in scopehoisted bundles', async () => {
    let fixturePath = path.join(__dirname, '/integration/node_hashbang');
    await bundle(path.join(__dirname, '/integration/node_hashbang/main.js'), {
      defaultTargetOptions: {
        shouldScopeHoist: true,
      },
    });

    let main = await outputFS.readFile(
      path.join(fixturePath, 'dist', 'node', 'main.js'),
      'utf8',
    );
    assert.equal(main.lastIndexOf('#!/usr/bin/env node\n'), 0);
    await outputFS.rimraf(path.join(fixturePath, 'dist'));
  });

  it('should bundle node_modules for a node environment if includeNodeModules is specified', async function () {
    let b = await bundle(
      path.join(__dirname, '/integration/include_node_modules/main.js'),
    );

    assertBundles(b, [
      {
        name: 'main.js',
        assets: ['main.js', 'local.js', 'index.js'],
      },
    ]);

    let output = await run(b);
    assert.equal(typeof output, 'function');
    assert.equal(output(), 3);
  });

  it('should bundle builtins for a browser environment', async function () {
    let b = await bundle(
      path.join(__dirname, '/integration/include_builtins-browser/main.js'),
    );

    assertBundles(b, [
      {
        name: 'main.js',
        assets: [
          '_empty.js',
          'browser.js',
          'esmodule-helpers.js',
          'index.js',
          'main.js',
        ],
      },
    ]);

    let output = await run(b);
    assert.equal(typeof output, 'function');
    let [fs, filepath] = output();
    assert.equal(filepath, path.posix.join('app', 'index.js'));
    assert.equal(typeof fs, 'object');
    assert.deepEqual(Object.keys(fs), Object.keys({}));
  });

  it('should not bundle builtins for a node environment if includeNodeModules is specified', async function () {
    let b = await bundle(
      path.join(__dirname, '/integration/include_builtins-node/main.js'),
    );

    assertBundles(b, [
      {
        name: 'main.js',
        assets: ['esmodule-helpers.js', 'main.js'],
      },
    ]);

    let output = await run(b);
    assert.equal(typeof output, 'function');
    let [fs, filepath] = output();
    assert.equal(filepath, path.join('app', 'index.js'));
    assert.equal(typeof fs.readFile, 'function');
  });

  it.skip('should bundle node_modules on --target=electron and --bundle-node-modules', async function () {
    let b = await bundle(
      path.join(__dirname, '/integration/node_require/main.js'),
      {
        target: 'electron',
        bundleNodeModules: true,
      },
    );

    assertBundles(b, {
      name: 'main.js',
      assets: ['main.js', 'local.js', 'index.js'],
    });

    let output = await run(b);
    assert.equal(typeof output, 'function');
    assert.equal(output(), 3);
  });

  it('should produce a JS bundle with default exports and no imports', async function () {
    let b = await bundle(
      path.join(__dirname, '/integration/es6-default-only/index.js'),
    );

    // assert.equal(b.assets.size, 1);
    // assert.equal(b.childBundles.size, 1);

    let output = await run(b);
    assert.equal(typeof output, 'object');
    assert.equal(typeof output.default, 'function');
    assert.equal(output.default(), 3);
  });

  it('should split bundles when a dynamic import is used a browser environment', async function () {
    let b = await bundle(path.join(__dirname, '/integration/dynamic/index.js'));

    assertBundles(b, [
      {
        name: 'index.js',
        assets: ['index.js', 'bundle-url.js', 'cacheLoader.js', 'js-loader.js'],
      },
      {
        assets: ['local.js'],
      },
    ]);

    let output = await run(b);
    assert.equal(typeof output, 'function');
    assert.equal(await output(), 3);
  });

  it('should prefetch bundles when declared as an import attribute statically', async function () {
    let b = await bundle(
      path.join(__dirname, '/integration/dynamic-static-prefetch/index.js'),
    );

    let output = await run(b);
    let headChildren = await output.default;

    assert.strictEqual(headChildren.length, 4);

    assert.strictEqual(headChildren[1].tag, 'script');
    assert(headChildren[1].src.match(/async\..*\.js/));

    assert.strictEqual(headChildren[2].tag, 'link');
    assert.strictEqual(headChildren[2].rel, 'prefetch');
    assert.strictEqual(headChildren[2].as, 'script');
    assert(headChildren[2].href.match(/prefetched\..*\.js/));

    assert.strictEqual(headChildren[3].tag, 'link');
    assert.strictEqual(headChildren[3].rel, 'prefetch');
    assert.strictEqual(headChildren[3].as, 'style');
    assert(headChildren[3].href.match(/prefetched\..*\.css/));
  });

  it('should load additional links that were prefetched', async function () {
    let b = await bundle(
      path.join(
        __dirname,
        '/integration/dynamic-static-prefetch-loaded/index.js',
      ),
    );

    let output = await run(b);
    let outputReturn = await output.default;
    await outputReturn.loadDependency();

    let headChildren = outputReturn.children;
    assert.equal(headChildren.length, 7);
    let cssBundles = headChildren.filter(child =>
      child.href?.match(/prefetched-loaded\..*\.css/),
    );
    assert.equal(cssBundles.length, 2);

    assert(cssBundles[0].tag === 'link');
    assert(cssBundles[0].rel === 'prefetch');
    assert(cssBundles[0].as === 'style');
    assert(cssBundles[0].href.match(/prefetched-loaded\..*\.css/));

    assert(cssBundles[1].tag === 'link');
    assert(cssBundles[1].rel === 'stylesheet');
    assert(cssBundles[1].href.match(/prefetched-loaded\..*\.css/));
  });

  it('should preload bundles when declared as an import attribute statically', async function () {
    let b = await bundle(
      path.join(__dirname, '/integration/dynamic-static-preload/index.js'),
    );

    let output = await run(b);
    let headChildren = await output.default;

    assert(headChildren.length === 4);

    assert(headChildren[2].tag === 'link');
    assert(headChildren[2].rel === 'preload');
    assert(headChildren[2].as === 'script');
    assert(headChildren[2].href.match(/preloaded\..*\.js/));

    assert(headChildren[3].tag === 'link');
    assert(headChildren[3].rel === 'preload');
    assert(headChildren[3].as === 'style');
    assert(headChildren[3].href.match(/preloaded\..*\.css/));
  });

  // TODO: Implement when we can evaluate bundles against esmodule targets
  it(
    'targetting esmodule, should modulepreload bundles when declared as an import attribute statically',
  );

  it('should remove import attributes', async () => {
    let b = await bundle(
      path.join(__dirname, '/integration/dynamic-import-attributes/index.js'),
    );

    let mainBundle = b.getBundles()[0];
    let mainBundleContent = await outputFS.readFile(
      mainBundle.filePath,
      'utf8',
    );
    assert(!mainBundleContent.includes('foo:'));
  });

  it('should split bundles when a dynamic import is used with a node environment', async function () {
    let b = await bundle(
      path.join(__dirname, '/integration/dynamic-node/index.js'),
    );

    assertBundles(b, [
      {
        name: 'index.js',
        assets: ['index.js'],
      },
      {
        assets: ['local.js'],
      },
    ]);

    let output = await run(b);
    assert.equal(typeof output, 'function');
    assert.equal(await output(), 3);
  });

  it('should split bundles when a dynamic import is used with an electron-main environment', async function () {
    let b = await bundle(
      path.join(__dirname, '/integration/dynamic-electron-main/index.js'),
    );

    assertBundles(b, [
      {
        name: 'index.js',
        assets: ['index.js'],
      },
      {
        assets: ['local.js'],
      },
    ]);

    let output = await run(b);
    assert.equal(typeof output, 'function');
    assert.equal(await output(), 3);
  });

  it('should split bundles when a dynamic import is used with an electron-renderer environment', async function () {
    let b = await bundle(
      path.join(__dirname, '/integration/dynamic-electron-renderer/index.js'),
    );

    assertBundles(b, [
      {
        name: 'index.js',
        assets: ['index.js'],
      },
      {
        assets: ['local.js'],
      },
    ]);

    let output = await run(b);
    assert.equal(typeof output, 'function');
    assert.equal(await output(), 3);
  });

  it.skip('should load dynamic bundle when entry is in a subdirectory', async function () {
    let bu = await bundler(
      path.join(
        __dirname,
        '/integration/dynamic-subdirectory/subdirectory/index.js',
      ),
      {
        target: 'browser',
      },
    );
    // Set the rootDir to make sure subdirectory is preserved
    bu.options.rootDir = path.join(
      __dirname,
      '/integration/dynamic-subdirectory',
    );
    let b = await bu.bundle();
    let output = await run(b);
    assert.equal(typeof output, 'function');
    assert.equal(await output(), 3);
  });

  // TODO: re-enable when this actually works
  it.skip('Should not run parcel over external modules', async function () {
    let b = await bundle(
      path.join(__dirname, '/integration/dynamic-external/index.js'),
    );

    assertBundles(b, [
      {
        name: 'index.js',
        assets: ['esmodule-helpers.js', 'index.js'],
      },
    ]);
  });

  it('should support bundling workers', async function () {
    let b = await bundle(path.join(__dirname, '/integration/workers/index.js'));

    assertBundles(b, [
      {
        name: 'index.js',
        assets: [
          'index.js',
          'common.js',
          'worker-client.js',
          'feature.js',
          'get-worker-url.js',
          'bundle-url.js',
        ],
      },
      {
        assets: ['service-worker.js'],
      },
      {
        assets: ['shared-worker.js'],
      },
      {
        assets: ['worker.js', 'common.js'],
      },
    ]);
  });

  it('should support bundling workers with dynamic import', async function () {
    let b = await bundle(
      path.join(__dirname, '/integration/worker-dynamic/index.js'),
    );

    assertBundles(b, [
      {
        name: 'index.js',
        assets: ['index.js', 'bundle-url.js', 'get-worker-url.js'],
      },
      {
        assets: [
          'worker.js',
          'bundle-url.js',
          'cacheLoader.js',
          'js-loader.js',
        ],
      },
      {
        assets: ['async.js', 'esmodule-helpers.js'],
      },
    ]);

    let res = await new Promise(resolve => {
      run(b, {
        output: resolve,
      });
    });
    assert.deepEqual(res, {default: 42});
  });

  it('should support bundling workers with dynamic import with legacy browser targets', async function () {
    let b = await bundle(
      path.join(__dirname, '/integration/worker-dynamic/index.js'),
      {
        defaultTargetOptions: {
          outputFormat: 'esmodule',
          shouldScopeHoist: true,
          engines: {
            browsers: 'IE 11',
          },
        },
      },
    );

    assertBundles(b, [
      {
        name: 'index.js',
        assets: ['index.js', 'bundle-url.js', 'get-worker-url.js'],
      },
      {
        assets: [
          'worker.js',
          'bundle-url.js',
          'cacheLoader.js',
          'js-loader.js',
        ],
      },
      {
        assets: ['async.js'],
      },
    ]);

    let res = await new Promise(resolve => {
      run(b, {
        output: resolve,
      });
    });
    assert.deepEqual(res, {default: 42});
  });

  it('dynamic imports loaded as high-priority scripts when not all engines support esmodules natively', async function () {
    let b = await bundle(
      path.join(__dirname, '/integration/dynamic-imports-high-prio/index.js'),
      {
        defaultTargetOptions: {
          engines: {
            browsers: 'IE 11',
          },
        },
      },
    );

    let output = await run(b);
    let headChildren = await output.default;

    assert(headChildren[0].tag === 'link');
    assert(headChildren[0].rel === 'preload');
    assert(headChildren[0].as === 'script');

    assert(headChildren[1].tag === 'script');
    assert(headChildren[1].src.match(/async\..*\.js/));

    assert(headChildren[0].href === headChildren[1].src);
  });

  it('should support bundling workers with dynamic import in both page and worker', async function () {
    let b = await bundle(
      path.join(__dirname, '/integration/worker-dynamic/index-async.js'),
    );

    assertBundles(b, [
      {
        name: 'index-async.js',
        assets: [
          'index-async.js',
          'bundle-url.js',
          'get-worker-url.js',
          'cacheLoader.js',
          'js-loader.js',
        ],
      },
      {
        assets: [
          'worker.js',
          'bundle-url.js',
          'cacheLoader.js',
          'js-loader.js',
        ],
      },
      {
        assets: ['async.js', 'esmodule-helpers.js'],
      },
      {
        assets: ['async.js', 'esmodule-helpers.js'],
      },
    ]);

    let res = await new Promise(resolve => {
      run(b, {
        output: resolve,
      });
    });
    assert.deepEqual(res, {default: 42});
  });

  it('should support bundling workers with dynamic import in nested worker', async function () {
    let b = await bundle(
      path.join(__dirname, '/integration/worker-dynamic/index-nested.js'),
    );

    assertBundles(b, [
      {
        name: 'index-nested.js',
        assets: ['index-nested.js', 'bundle-url.js', 'get-worker-url.js'],
      },
      {
        assets: [
          'worker-nested.js',
          'bundle-url.js',
          'get-worker-url.js',
          'cacheLoader.js',
          'js-loader.js',
        ],
      },
      {
        assets: [
          'worker.js',
          'bundle-url.js',
          'cacheLoader.js',
          'js-loader.js',
        ],
      },
      {
        assets: ['async.js', 'esmodule-helpers.js'],
      },
    ]);

    let res = await new Promise(resolve => {
      run(b, {
        output: resolve,
      });
    });
    assert.deepEqual(res, {default: 42});
  });

  it('should support workers pointing to themselves', async function () {
    let b = await bundle(
      path.join(__dirname, '/integration/worker-self/index.js'),
    );

    assertBundles(b, [
      {
        name: 'index.js',
        assets: [
          'index.js',
          'bundle-url.js',
          'get-worker-url.js',
          'workerHelpers.js',
          'esmodule-helpers.js',
        ],
      },
      {
        assets: [
          'workerHelpers.js',
          'bundle-url.js',
          'get-worker-url.js',
          'esmodule-helpers.js',
        ],
      },
    ]);

    await run(b);
  });

  it('should support workers pointing to themselves with import.meta.url', async function () {
    let b = await bundle(
      path.join(__dirname, '/integration/worker-self/import-meta.js'),
    );

    assertBundles(b, [
      {
        assets: [
          'import-meta.js',
          'bundle-url.js',
          'get-worker-url.js',
          'esmodule-helpers.js',
        ],
      },
      {
        assets: [
          'import-meta.js',
          'bundle-url.js',
          'get-worker-url.js',
          'esmodule-helpers.js',
        ],
      },
    ]);

    await run(b);
  });

  it('should support bundling workers of type module', async function () {
    let b = await bundle(
      path.join(__dirname, '/integration/workers-module/index.js'),
      {
        mode: 'production',
        defaultTargetOptions: {
          shouldOptimize: false,
          shouldScopeHoist: true,
        },
      },
    );
    assertBundles(b, [
      {
        assets: ['dedicated-worker.js'],
      },
      {
        name: 'index.js',
        assets: [
          'index.js',
          'bundle-url.js',
          'get-worker-url.js',
          'bundle-manifest.js',
        ],
      },
      {
        assets: ['shared-worker.js'],
      },
      {
        assets: ['index.js'],
      },
    ]);

    let dedicated, shared;
    b.traverseBundles((bundle, ctx, traversal) => {
      let mainEntry = bundle.getMainEntry();
      if (mainEntry && mainEntry.filePath.endsWith('shared-worker.js')) {
        shared = bundle;
      } else if (
        mainEntry &&
        mainEntry.filePath.endsWith('dedicated-worker.js')
      ) {
        dedicated = bundle;
      }
      if (dedicated && shared) traversal.stop();
    });

    assert(dedicated);
    assert(shared);

    let main = await outputFS.readFile(b.getBundles()[0].filePath, 'utf8');
    dedicated = await outputFS.readFile(dedicated.filePath, 'utf8');
    shared = await outputFS.readFile(shared.filePath, 'utf8');
    assert(/new Worker(.*?, {[\n\s]+type: "module"[\n\s]+})/.test(main));
    assert(/new SharedWorker(.*?, {[\n\s]+type: "module"[\n\s]+})/.test(main));
  });

  for (let shouldScopeHoist of [true, false]) {
    it(`should compile workers to non modules if ${
      shouldScopeHoist
        ? 'browsers do not support it'
        : 'shouldScopeHoist = false'
    }`, async function () {
      let b = await bundle(
        path.join(__dirname, '/integration/workers-module/index.js'),
        {
          mode: 'production',
          defaultTargetOptions: {
            shouldOptimize: false,
            shouldScopeHoist,
            engines: {
              browsers: '>= 0.25%',
            },
          },
        },
      );

      assertBundles(b, [
        {
          assets: ['dedicated-worker.js'],
        },
        {
          name: 'index.js',
          assets: [
            'index.js',
            'bundle-url.js',
            'get-worker-url.js',
            'bundle-manifest.js',
          ],
        },
        {
          assets: [
            !shouldScopeHoist && 'esmodule-helpers.js',
            'index.js',
          ].filter(Boolean),
        },
        {
          assets: ['shared-worker.js'],
        },
      ]);

      let dedicated, shared;
      b.traverseBundles((bundle, ctx, traversal) => {
        let mainEntry = bundle.getMainEntry();
        if (mainEntry && mainEntry.filePath.endsWith('shared-worker.js')) {
          shared = bundle;
        } else if (
          mainEntry &&
          mainEntry.filePath.endsWith('dedicated-worker.js')
        ) {
          dedicated = bundle;
        }
        if (dedicated && shared) traversal.stop();
      });

      assert(dedicated);
      assert(shared);

      let main = await outputFS.readFile(b.getBundles()[0].filePath, 'utf8');
      dedicated = await outputFS.readFile(dedicated.filePath, 'utf8');
      shared = await outputFS.readFile(shared.filePath, 'utf8');
      assert(/new Worker([^,]*?)/.test(main));
      assert(/new SharedWorker([^,]*?)/.test(main));
      assert(!/export var foo/.test(dedicated));
      assert(!/export var foo/.test(shared));
    });
  }

  for (let supported of [false, true]) {
    it(`should compile workers to ${
      supported ? '' : 'non '
    }modules when browsers do ${
      supported ? '' : 'not '
    }support it with esmodule parent script`, async function () {
      let b = await bundle(
        path.join(__dirname, '/integration/workers-module/index.js'),
        {
          mode: 'production',
          defaultTargetOptions: {
            engines: {browsers: supported ? 'Chrome 80' : 'Chrome 75'},
            outputFormat: 'esmodule',
            shouldScopeHoist: true,
            shouldOptimize: false,
          },
        },
      );

      assertBundles(b, [
        {
          type: 'js',
          assets: ['dedicated-worker.js'],
        },
        {
          name: 'index.js',
          assets: ['index.js', 'bundle-manifest.js', 'get-worker-url.js'],
        },
        {
          type: 'js',
          assets: ['shared-worker.js'],
        },
        {
          type: 'js',
          assets: ['index.js'],
        },
      ]);

      let dedicated, shared;
      b.traverseBundles((bundle, ctx, traversal) => {
        if (bundle.getMainEntry()?.filePath.endsWith('shared-worker.js')) {
          shared = bundle;
        } else if (
          bundle.getMainEntry()?.filePath.endsWith('dedicated-worker.js')
        ) {
          dedicated = bundle;
        }
        if (dedicated && shared) traversal.stop();
      });

      assert(dedicated);
      assert(shared);

      let main = await outputFS.readFile(b.getBundles()[0].filePath, 'utf8');
      assert(/new Worker([^,]*?)/.test(main));
      assert(/new SharedWorker([^,]*?)/.test(main));

      dedicated = await outputFS.readFile(dedicated.filePath, 'utf8');
      shared = await outputFS.readFile(shared.filePath, 'utf8');
      let importRegex = supported ? /importScripts\s*\(/ : /import\s*("|')/;
      assert(!importRegex.test(dedicated));
      assert(!importRegex.test(shared));
    });
  }

  it('should preserve the name option to workers', async function () {
    let b = await bundle(
      path.join(__dirname, '/integration/workers-module/named.js'),
      {
        defaultTargetOptions: {
          shouldScopeHoist: true,
          engines: {
            browsers: '>= 0.25%',
          },
        },
      },
    );

    let main = await outputFS.readFile(b.getBundles()[0].filePath, 'utf8');
    assert(/new Worker(.*?, {[\n\s]+name: "worker"[\n\s]+})/.test(main));
    assert(/new SharedWorker(.*?, {[\n\s]+name: "shared"[\n\s]+})/.test(main));
  });

  it('should error if importing in a worker without type: module', async function () {
    let errored = false;
    try {
      await bundle(
        path.join(__dirname, '/integration/workers-module/error.js'),
        {
          defaultTargetOptions: {
            shouldScopeHoist: true,
          },
        },
      );
    } catch (err) {
      errored = true;
      assert.equal(
        err.message,
        'Web workers cannot have imports or exports without the `type: "module"` option.',
      );
      assert.deepEqual(err.diagnostics, [
        {
          message:
            'Web workers cannot have imports or exports without the `type: "module"` option.',
          origin: '@parcel/transformer-js',
          codeFrames: [
            {
              filePath: path.join(
                __dirname,
                '/integration/workers-module/dedicated-worker.js',
              ),
              codeHighlights: [
                {
                  message: null,
                  start: {
                    line: 1,
                    column: 1,
                  },
                  end: {
                    line: 1,
                    column: 22,
                  },
                },
              ],
            },
            {
              filePath: path.join(
                __dirname,
                '/integration/workers-module/error.js',
              ),
              codeHighlights: [
                {
                  message: 'The environment was originally created here',
                  start: {
                    line: 1,
                    column: 20,
                  },
                  end: {
                    line: 1,
                    column: 40,
                  },
                },
              ],
            },
          ],
          hints: [
            "Add {type: 'module'} as a second argument to the Worker constructor.",
          ],
          documentationURL:
            'https://parceljs.org/languages/javascript/#classic-scripts',
        },
      ]);
    }

    assert(errored);
  });

  it('should support bundling workers with different order', async function () {
    let b = await bundle(
      path.join(__dirname, '/integration/workers/index-alternative.js'),
    );

    assertBundles(b, [
      {
        name: 'index-alternative.js',
        assets: [
          'index-alternative.js',
          'common.js',
          'worker-client.js',
          'feature.js',
          'bundle-url.js',
          'get-worker-url.js',
        ],
      },
      {
        assets: ['service-worker.js'],
      },
      {
        assets: ['shared-worker.js'],
      },
      {
        assets: ['worker.js', 'common.js'],
      },
    ]);
  });

  for (let workerType of ['webworker', 'serviceworker']) {
    it(`should error when ${workerType}s use importScripts`, async function () {
      let filePath = path.join(
        __dirname,
        `/integration/worker-import-scripts/index-${workerType}.js`,
      );
      let errored = false;
      try {
        await bundle(filePath);
      } catch (err) {
        errored = true;
        assert.equal(
          err.message,
          'Argument to importScripts() must be a fully qualified URL.',
        );
        assert.deepEqual(err.diagnostics, [
          {
            message:
              'Argument to importScripts() must be a fully qualified URL.',
            origin: '@parcel/transformer-js',
            codeFrames: [
              {
                filePath: path.join(
                  __dirname,
                  `/integration/worker-import-scripts/importScripts.js`,
                ),
                codeHighlights: [
                  {
                    message: null,
                    start: {
                      line: 1,
                      column: 15,
                    },
                    end: {
                      line: 1,
                      column: 27,
                    },
                  },
                ],
              },
              {
                filePath: path.join(
                  __dirname,
                  `integration/worker-import-scripts/index-${workerType}.js`,
                ),
                codeHighlights: [
                  {
                    message: 'The environment was originally created here',
                    start: {
                      line: 1,
                      column: workerType === 'webworker' ? 20 : 42,
                    },
                    end: {
                      line: 1,
                      column: workerType === 'webworker' ? 37 : 59,
                    },
                  },
                ],
              },
            ],
            hints: [
              'Use a static `import`, or dynamic `import()` instead.',
              "Add {type: 'module'} as a second argument to the " +
                (workerType === 'webworker'
                  ? 'Worker constructor.'
                  : 'navigator.serviceWorker.register() call.'),
            ],
            documentationURL:
              'https://parceljs.org/languages/javascript/#classic-script-workers',
          },
        ]);
      }

      assert(errored);
    });
  }

  it('should ignore importScripts when not in a worker context', async function () {
    let b = await bundle(
      path.join(
        __dirname,
        '/integration/worker-import-scripts/importScripts.js',
      ),
    );

    assertBundles(b, [
      {
        type: 'js',
        assets: ['importScripts.js'],
      },
    ]);

    let res = await outputFS.readFile(b.getBundles()[0].filePath, 'utf8');
    assert(res.includes(`importScripts("imported.js")`));
  });

  it('should ignore importScripts in script workers when not passed a string literal', async function () {
    let b = await bundle(
      path.join(
        __dirname,
        '/integration/worker-import-scripts/index-variable.js',
      ),
    );

    assertBundles(b, [
      {
        type: 'js',
        assets: ['index-variable.js', 'bundle-url.js', 'get-worker-url.js'],
      },
      {
        type: 'js',
        assets: ['variable.js'],
      },
    ]);

    let res = await outputFS.readFile(b.getBundles()[1].filePath, 'utf8');
    assert(res.includes('importScripts(url)'));
  });

  it('should ignore importScripts in script workers a fully qualified URL is provided', async function () {
    let b = await bundle(
      path.join(
        __dirname,
        '/integration/worker-import-scripts/index-external.js',
      ),
    );

    assertBundles(b, [
      {
        type: 'js',
        assets: ['index-external.js', 'bundle-url.js', 'get-worker-url.js'],
      },
      {
        type: 'js',
        assets: ['external.js'],
      },
    ]);

    let res = await outputFS.readFile(b.getBundles()[1].filePath, 'utf8');
    assert(res.includes(`importScripts("https://unpkg.com/parcel")`));
  });

  it('should support bundling service-workers', async function () {
    let b = await bundle(
      path.join(__dirname, '/integration/service-worker/a/index.js'),
    );

    assertBundles(b, [
      {
        name: 'index.js',
        assets: ['index.js', 'index.js', 'bundle-url.js'],
      },
      {
        assets: ['worker-nested.js'],
      },
      {
        assets: ['worker-outside.js'],
      },
    ]);
  });

  it('should support bundling service-workers with type: module', async function () {
    let b = await bundle(
      path.join(__dirname, '/integration/service-worker/module.js'),
      {
        defaultTargetOptions: {
          shouldScopeHoist: true,
        },
      },
    );

    assertBundles(b, [
      {
        name: 'module.js',
        assets: ['module.js', 'bundle-url.js'],
      },
      {
        assets: ['module-worker.js'],
      },
    ]);

    let bundles = b.getBundles();
    let main = bundles.find(b => !b.env.isWorker());
    let worker = bundles.find(b => b.env.isWorker());
    let mainContents = await outputFS.readFile(main.filePath, 'utf8');
    let workerContents = await outputFS.readFile(worker.filePath, 'utf8');
    assert(/navigator.serviceWorker.register\([^,]+?\)/.test(mainContents));
    assert(!/export /.test(workerContents));
  });

  it('should preserve the scope option for service workers', async function () {
    let b = await bundle(
      path.join(__dirname, '/integration/service-worker/scope.js'),
      {
        defaultTargetOptions: {
          shouldScopeHoist: true,
        },
      },
    );

    assertBundles(b, [
      {
        name: 'scope.js',
        assets: ['bundle-url.js', 'scope.js'],
      },
      {
        assets: ['module-worker.js'],
      },
    ]);

    let bundles = b.getBundles();
    let main = bundles.find(b => !b.env.isWorker());
    let mainContents = await outputFS.readFile(main.filePath, 'utf8');
    assert(
      /navigator.serviceWorker.register\(.*?, {[\n\s]*scope: "foo"[\n\s]*}\)/.test(
        mainContents,
      ),
    );
  });

  it('should error if importing in a service worker without type: module', async function () {
    let errored = false;
    try {
      await bundle(
        path.join(__dirname, '/integration/service-worker/error.js'),
        {
          defaultTargetOptions: {
            shouldScopeHoist: true,
          },
        },
      );
    } catch (err) {
      errored = true;
      assert.equal(
        err.message,
        'Service workers cannot have imports or exports without the `type: "module"` option.',
      );
      assert.deepEqual(err.diagnostics, [
        {
          message:
            'Service workers cannot have imports or exports without the `type: "module"` option.',
          origin: '@parcel/transformer-js',
          codeFrames: [
            {
              filePath: path.join(
                __dirname,
                '/integration/service-worker/module-worker.js',
              ),
              codeHighlights: [
                {
                  message: null,
                  start: {
                    line: 1,
                    column: 1,
                  },
                  end: {
                    line: 1,
                    column: 19,
                  },
                },
              ],
            },
            {
              filePath: path.join(
                __dirname,
                'integration/service-worker/error.js',
              ),
              codeHighlights: [
                {
                  message: 'The environment was originally created here',
                  start: {
                    line: 1,
                    column: 42,
                  },
                  end: {
                    line: 1,
                    column: 59,
                  },
                },
              ],
            },
          ],
          hints: [
            "Add {type: 'module'} as a second argument to the navigator.serviceWorker.register() call.",
          ],
          documentationURL:
            'https://parceljs.org/languages/javascript/#classic-scripts',
        },
      ]);
    }

    assert(errored);
  });

  it('should expose a manifest to service workers', async function () {
    let b = await bundle(
      path.join(__dirname, '/integration/service-worker/manifest.js'),
      {
        defaultTargetOptions: {
          shouldScopeHoist: true,
        },
      },
    );

    assertBundles(b, [
      {
        name: 'manifest.js',
        assets: ['manifest.js', 'bundle-url.js'],
      },
      {
        assets: ['manifest-worker.js', 'service-worker.js'],
      },
    ]);

    let bundles = b.getBundles();
    let worker = bundles.find(b => b.env.isWorker());
    let manifest, version;
    await runBundle(b, worker, {
      output(m, v) {
        manifest = m;
        version = v;
      },
    });
    assert.deepEqual(manifest, ['/manifest.js']);
    assert.equal(typeof version, 'string');
  });

  it('should recognize serviceWorker.register with static URL and import.meta.url', async function () {
    let b = await bundle(
      path.join(
        __dirname,
        '/integration/service-worker-import-meta-url/index.js',
      ),
    );

    assertBundles(b, [
      {
        name: 'index.js',
        assets: ['index.js', 'bundle-url.js'],
      },
      {
        assets: ['worker.js'],
      },
    ]);

    let contents = await outputFS.readFile(b.getBundles()[0].filePath, 'utf8');
    assert(!contents.includes('import.meta.url'));
  });

  it('should throw a codeframe for a missing file in serviceWorker.register with URL and import.meta.url', async function () {
    let fixture = path.join(
      __dirname,
      'integration/service-worker-import-meta-url/missing.js',
    );
    let code = await inputFS.readFileSync(fixture, 'utf8');
    await assert.rejects(() => bundle(fixture), {
      name: 'BuildError',
      diagnostics: [
        {
          codeFrames: [
            {
              filePath: fixture,
              code,
              codeHighlights: [
                {
                  end: {
                    column: 55,
                    line: 1,
                  },
                  start: {
                    column: 42,
                    line: 1,
                  },
                },
              ],
            },
          ],
          message: "Failed to resolve './invalid.js' from './missing.js'",
          origin: '@parcel/core',
        },
        {
          hints: ["Did you mean '__./index.js__'?"],
          message: "Cannot load file './invalid.js' in './'.",
          origin: '@parcel/resolver-default',
        },
      ],
    });
  });

  it('should error on dynamic import() inside service workers', async function () {
    let errored = false;
    try {
      await bundle(
        path.join(
          __dirname,
          '/integration/service-worker/dynamic-import-index.js',
        ),
      );
    } catch (err) {
      errored = true;
      assert.equal(err.message, 'import() is not allowed in service workers.');
      assert.deepEqual(err.diagnostics, [
        {
          message: 'import() is not allowed in service workers.',
          origin: '@parcel/transformer-js',
          codeFrames: [
            {
              filePath: path.join(
                __dirname,
                '/integration/service-worker/dynamic-import.js',
              ),
              codeHighlights: [
                {
                  start: {
                    line: 1,
                    column: 8,
                  },
                  end: {
                    line: 1,
                    column: 27,
                  },
                },
              ],
            },
            {
              filePath: path.join(
                __dirname,
                'integration/service-worker/dynamic-import-index.js',
              ),
              codeHighlights: [
                {
                  message: 'The environment was originally created here',
                  start: {
                    line: 1,
                    column: 42,
                  },
                  end: {
                    line: 1,
                    column: 60,
                  },
                },
              ],
            },
          ],
          hints: ['Try using a static `import`.'],
        },
      ]);
    }

    assert(errored);
  });

  it('should support bundling workers with circular dependencies', async function () {
    let b = await bundle(
      path.join(__dirname, '/integration/worker-circular/index.js'),
    );

    assertBundles(b, [
      {
        name: 'index.js',
        assets: ['index.js', 'bundle-url.js', 'get-worker-url.js'],
      },
      {
        assets: ['worker.js', 'worker-dep.js'],
      },
    ]);
  });

  it('should recognize worker constructor with static URL and import.meta.url', async function () {
    let b = await bundle(
      path.join(__dirname, '/integration/worker-import-meta-url/index.js'),
    );

    assertBundles(b, [
      {
        name: 'index.js',
        assets: ['index.js', 'bundle-url.js', 'get-worker-url.js'],
      },
      {
        assets: ['worker.js'],
      },
    ]);

    let contents = await outputFS.readFile(b.getBundles()[0].filePath, 'utf8');
    assert(!contents.includes('import.meta.url'));
  });

  it('should ignore worker constructors with dynamic URL and import.meta.url', async function () {
    let b = await bundle(
      path.join(__dirname, '/integration/worker-import-meta-url/dynamic.js'),
    );

    assertBundles(b, [
      {
        name: 'dynamic.js',
        assets: ['dynamic.js'],
      },
    ]);

    let contents = await outputFS.readFile(b.getBundles()[0].filePath, 'utf8');
    assert(contents.includes('import.meta.url'));
  });

  it('should ignore worker constructors with local URL binding and import.meta.url', async function () {
    let b = await bundle(
      path.join(__dirname, '/integration/worker-import-meta-url/local-url.js'),
    );

    assertBundles(b, [
      {
        name: 'local-url.js',
        assets: ['local-url.js'],
      },
    ]);

    let contents = await outputFS.readFile(b.getBundles()[0].filePath, 'utf8');
    assert(contents.includes('import.meta.url'));
  });

  it('should throw a codeframe for a missing file in worker constructor with URL and import.meta.url', async function () {
    let fixture = path.join(
      __dirname,
      'integration/worker-import-meta-url/missing.js',
    );
    let code = await inputFS.readFileSync(fixture, 'utf8');
    await assert.rejects(() => bundle(fixture), {
      name: 'BuildError',
      diagnostics: [
        {
          codeFrames: [
            {
              filePath: fixture,
              code,
              codeHighlights: [
                {
                  end: {
                    column: 33,
                    line: 1,
                  },
                  start: {
                    column: 20,
                    line: 1,
                  },
                },
              ],
            },
          ],
          message: "Failed to resolve './invalid.js' from './missing.js'",
          origin: '@parcel/core',
        },
        {
          hints: [
            "Did you mean '__./dynamic.js__'?",
            "Did you mean '__./index.js__'?",
          ],
          message: "Cannot load file './invalid.js' in './'.",
          origin: '@parcel/resolver-default',
        },
      ],
    });
  });

  it.skip('should support bundling in workers with other loaders', async function () {
    let b = await bundle(
      path.join(__dirname, '/integration/workers-with-other-loaders/index.js'),
    );

    assertBundles(b, {
      name: 'index.js',
      assets: [
        'index.js',
        'worker-client.js',
        'cacheLoader.js',
        'js-loader.js',
        'wasm-loader.js',
      ],
      childBundles: [
        {
          type: 'wasm',
          assets: ['add.wasm'],
          childBundles: [],
        },
        {
          type: 'map',
        },
        {
          assets: ['worker.js', 'cacheLoader.js', 'wasm-loader.js'],
          childBundles: [
            {
              type: 'map',
            },
          ],
        },
      ],
    });
  });

  it('should create a shared bundle to deduplicate assets in workers', async () => {
    let b = await bundle(
      path.join(__dirname, '/integration/worker-shared/index.js'),
      {
        mode: 'production',
        defaultTargetOptions: {
          shouldScopeHoist: false,
        },
      },
    );

    assertBundles(b, [
      {
        name: 'index.js',
        assets: [
          'index.js',
          'lodash.js',
          'bundle-url.js',
          'get-worker-url.js',
          'bundle-manifest.js',
          'esmodule-helpers.js',
        ],
      },
      {
        assets: [
          'worker-a.js',
          'bundle-url.js',
          'get-worker-url.js',
          'bundle-manifest.js',
        ],
      },
      {
        assets: ['worker-b.js'],
      },
      {
        assets: ['esmodule-helpers.js', 'lodash.js'],
      },
    ]);

    let sharedBundle = b
      .getBundles()
      .sort((a, b) => b.stats.size - a.stats.size)
      .find(b => b.name !== 'index.js');
    let workerBundle = b.getBundles().find(b => b.name.startsWith('worker-b'));
    let contents = await outputFS.readFile(workerBundle.filePath, 'utf8');
    assert(
      contents.includes(
        `importScripts("./${path.basename(sharedBundle.filePath)}")`,
      ),
    );
  });

  it('should create a shared bundle between browser and worker contexts', async () => {
    let b = await bundle(
      path.join(__dirname, '/integration/html-shared-worker/index.html'),
      {mode: 'production', defaultTargetOptions: {shouldScopeHoist: false}},
    );

    assertBundles(b, [
      {
        name: 'index.html',
        assets: ['index.html'],
      },
      {
        assets: [
          'index.js',
          'bundle-url.js',
          'get-worker-url.js',
          'bundle-manifest.js',
          'lodash.js',
          'esmodule-helpers.js',
        ],
      },
      {
        assets: ['worker.js', 'lodash.js', 'esmodule-helpers.js'],
      },
    ]);

    // let sharedBundle = b
    //   .getBundles()
    //   .sort((a, b) => b.stats.size - a.stats.size)
    //   .find(b => b.name !== 'index.js');
    let workerBundle = b.getBundles().find(b => b.name.startsWith('worker'));
    // let contents = await outputFS.readFile(workerBundle.filePath, 'utf8');
    // assert(
    //   contents.includes(
    //     `importScripts("./${path.basename(sharedBundle.filePath)}")`,
    //   ),
    // );

    let outputArgs = [];
    let workerArgs = [];
    await run(b, {
      Worker: class {
        constructor(url) {
          workerArgs.push(url);
        }
      },
      output: (ctx, val) => {
        outputArgs.push([ctx, val]);
      },
    });

    assert.deepStrictEqual(outputArgs, [['main', 3]]);
    assert.deepStrictEqual(workerArgs, [
      `http://localhost/${path.basename(workerBundle.filePath)}`,
    ]);
  });

  it('should deduplicate and remove an unnecessary async bundle when it contains a cyclic reference to its entry', async () => {
    let b = await bundle(
      path.join(
        __dirname,
        '/integration/deduplicate-from-async-cyclic-bundle-entry/index.js',
      ),
    );

    assertBundles(b, [
      {
        name: 'index.js',
        assets: [
          'index.js',
          'bar.js',
          'bundle-url.js',
          'cacheLoader.js',
          'esmodule-helpers.js',
          'foo.js',
          'js-loader.js',
        ],
      },
      {
        assets: ['async.js'],
      },
    ]);

    assert.deepEqual(await Promise.all((await run(b)).default), [5, 4]);
  });

  it('does not create bundles for dynamic imports when assets are available up the graph', async () => {
    let b = await bundle(
      path.join(__dirname, '/integration/internalize-no-bundle-split/index.js'),
    );

    assertBundles(b, [
      {
        name: 'index.js',
        assets: ['index.js', 'bar.js', 'foo.js', 'esmodule-helpers.js'],
      },
    ]);

    assert.deepEqual(await (await run(b)).default, [3, 3]);
  });

  it('async dependency internalization successfully removes unneeded bundlegroups and their bundles', async () => {
    let b = await bundle(
      path.join(
        __dirname,
        '/integration/internalize-remove-bundlegroup/index.js',
      ),
    );

    assertBundles(b, [
      {
        name: 'index.js',
        assets: ['bundle-url.js', 'get-worker-url.js', 'index.js'],
      },
      {
        assets: [
          'bundle-url.js',
          'get-worker-url.js',
          'worker1.js',
          'worker2.js',
          'worker3.js',
          'core.js',
        ],
      },
      {assets: ['core.js', 'worker3.js']},
    ]);
  });

<<<<<<< HEAD
=======
  it('should create a shared bundle between browser and worker contexts', async () => {
    let b = await bundle(
      path.join(__dirname, '/integration/html-shared-worker/index.html'),
      {mode: 'production', defaultTargetOptions: {shouldScopeHoist: false}},
    );

    assertBundles(b, [
      {
        name: 'index.html',
        assets: ['index.html'],
      },
      {
        assets: [
          'index.js',
          'get-worker-url.js',
          'lodash.js',
          'esmodule-helpers.js',
          'bundle-url.js',
        ],
      },
      {
        assets: ['bundle-manifest.js'],
      },
      {
        assets: ['worker.js', 'lodash.js', 'esmodule-helpers.js'],
      },
    ]);

    // let sharedBundle = b
    //   .getBundles()
    //   .sort((a, b) => b.stats.size - a.stats.size)
    //   .find(b => b.name !== 'index.js');
    let workerBundle = b.getBundles().find(b => b.name.startsWith('worker'));
    // let contents = await outputFS.readFile(workerBundle.filePath, 'utf8');
    // assert(
    //   contents.includes(
    //     `importScripts("./${path.basename(sharedBundle.filePath)}")`,
    //   ),
    // );

    let outputArgs = [];
    let workerArgs = [];
    await run(b, {
      Worker: class {
        constructor(url) {
          workerArgs.push(url);
        }
      },
      output: (ctx, val) => {
        outputArgs.push([ctx, val]);
      },
    });

    assert.deepStrictEqual(outputArgs, [['main', 3]]);
    assert.deepStrictEqual(workerArgs, [
      `http://localhost/${path.basename(workerBundle.filePath)}`,
    ]);
  });

>>>>>>> 0cf2aff3
  it('should support workers with shared assets between page and worker with async imports', async function () {
    let b = await bundle(
      path.join(__dirname, '/integration/worker-shared-page/index.html'),
      {
        mode: 'production',
        defaultTargetOptions: {
          shouldOptimize: false,
        },
      },
    );

    assertBundles(b, [
      {
        name: 'index.html',
        assets: ['index.html'],
      },
      {
        assets: [
          'bundle-manifest.js',
          'bundle-url.js',
          'cacheLoader.js',
          'get-worker-url.js',
          'index.js',
          'js-loader.js',
          'large.js',
        ],
      },
      {
        assets: [
          'bundle-manifest.js',
          'bundle-url.js',
          'cacheLoader.js',
          'js-loader.js',
          'large.js',
          'worker.js',
        ],
      },
      {
        assets: [
          'bundle-manifest.js',
          'get-worker-url.js',
          'index.js',
          'large.js',
        ],
      },
      {
        assets: ['async.js'],
      },
      {
        assets: ['async.js'],
      },
      {
        assets: ['async.js'],
      },
    ]);

    await run(b);
  });

  it('should dynamic import files which import raw files', async function () {
    let b = await bundle(
      path.join(__dirname, '/integration/dynamic-references-raw/index.js'),
    );

    assertBundles(b, [
      {
        name: 'index.js',
        assets: ['index.js', 'bundle-url.js', 'cacheLoader.js', 'js-loader.js'],
      },
      {
        assets: ['local.js', 'esmodule-helpers.js'],
      },
      {
        assets: ['test.txt'],
      },
    ]);

    let output = await run(b);
    assert.equal(typeof output, 'function');
    assert.equal(await output(), 3);
  });

  it('should return all exports as an object when using ES modules', async function () {
    let b = await bundle(
      path.join(__dirname, '/integration/dynamic-esm/index.js'),
    );

    assertBundles(b, [
      {
        name: 'index.js',
        assets: [
          'index.js',
          'bundle-url.js',
          'cacheLoader.js',
          'esmodule-helpers.js',
          'js-loader.js',
        ],
      },
      {
        assets: ['local.js'],
      },
    ]);

    let output = (await run(b)).default;
    assert.equal(typeof output, 'function');
    assert.equal(await output(), 3);
  });

  it('should duplicate small modules across multiple bundles', async function () {
    let b = await bundle(
      path.join(__dirname, '/integration/dynamic-common-small/index.js'),
    );

    assertBundles(b, [
      {
        assets: ['a.js', 'common.js', 'common-dep.js'],
      },
      {
        assets: ['b.js', 'common.js', 'common-dep.js'],
      },
      {
        name: 'index.js',
        assets: ['index.js', 'bundle-url.js', 'cacheLoader.js', 'js-loader.js'],
      },
    ]);

    let output = await run(b);
    assert.equal(typeof output, 'function');
    assert.equal(await output(), 7);
  });

  it('should create a separate bundle for large modules shared between bundles', async function () {
    let b = await bundle(
      path.join(__dirname, '/integration/dynamic-common-large/index.js'),
      {
        mode: 'production',
        defaultTargetOptions: {
          shouldScopeHoist: false,
        },
      },
    );

    assertBundles(b, [
      {
        assets: ['a.js'],
      },
      {
        assets: ['b.js'],
      },
      {
        name: 'index.js',
        assets: [
          'index.js',
          'c.js',
          'bundle-url.js',
          'cacheLoader.js',
          'js-loader.js',
          'bundle-manifest.js',
        ],
      },
      {
        assets: ['common.js', 'lodash.js'],
      },
    ]);

    let output = await run(b);
    assert.equal(typeof output, 'function');
    assert.equal(await output(), 7);
  });

  it('should not duplicate a module which is already in a parent bundle', async function () {
    let b = await bundle(
      path.join(__dirname, '/integration/dynamic-hoist-dup/index.js'),
    );

    assertBundles(b, [
      {
        name: 'index.js',
        assets: [
          'index.js',
          'common.js',
          'bundle-url.js',
          'cacheLoader.js',
          'js-loader.js',
        ],
      },
      {
        assets: ['a.js'],
      },
    ]);

    let output = await run(b);
    assert.equal(typeof output, 'function');
    assert.equal(await output(), 5);
  });

  it('should duplicate an asset if it is not present in every parent bundle', async function () {
    let b = await bundle(
      ['a.js', 'b.js'].map(entry =>
        path.join(__dirname, 'integration/dynamic-hoist-no-dedupe', entry),
      ),
    );
    assertBundles(b, [
      {
        assets: ['c.js', 'common.js', 'esmodule-helpers.js'],
      },
      {
        name: 'b.js',
        assets: ['b.js', 'bundle-url.js', 'cacheLoader.js', 'js-loader.js'],
      },
      {
        name: 'a.js',
        assets: [
          'a.js',
          'bundle-url.js',
          'common.js',
          'cacheLoader.js',
          'esmodule-helpers.js',
          'js-loader.js',
        ],
      },
    ]);
  });

  it('should duplicate an asset if it is not available in all possible ancestries', async () => {
    let b = await bundle(
      path.join(
        __dirname,
        '/integration/dynamic-hoist-no-dedupe-ancestry/index.js',
      ),
    );

    assertBundles(b, [
      {
        name: 'index.js',
        assets: [
          'index.js',
          'bundle-url.js',
          'cacheLoader.js',
          'js-loader.js',
          'esmodule-helpers.js',
        ],
      },
      {
        assets: ['a.js', 'common.js'],
      },
      {
        assets: ['b.js'],
      },
      {
        assets: ['c.js'],
      },
      {
        assets: ['d.js', 'common.js'],
      },
    ]);

    let {default: promise} = await run(b);
    assert.equal(await promise, 42);
  });

  it('should support shared modules with async imports', async function () {
    let b = await bundle(
      path.join(__dirname, '/integration/dynamic-hoist-deep/index.js'),
    );

    assertBundles(b, [
      {
        name: 'index.js',
        assets: [
          'index.js',
          'bundle-url.js',
          'cacheLoader.js',
          'esmodule-helpers.js',
          'js-loader.js',
        ],
      },
      {
        assets: ['a.js', 'c.js'],
      },
      {
        assets: ['b.js', 'c.js'],
      },
      {
        assets: ['1.js'],
      },
    ]);

    let {default: promise} = await run(b);
    assert.ok(await promise);
  });

  it('should support requiring JSON files', async function () {
    let b = await bundle(path.join(__dirname, '/integration/json/index.js'));

    assertBundles(b, [
      {
        name: 'index.js',
        assets: ['index.js', 'local.json'],
      },
    ]);

    let output = await run(b);
    assert.equal(typeof output, 'function');
    assert.equal(output(), 3);
  });

  it('should support requiring JSON5 files', async function () {
    let b = await bundle(path.join(__dirname, '/integration/json5/index.js'));

    assertBundles(b, [
      {
        name: 'index.js',
        assets: ['index.js', 'local.json5'],
      },
    ]);

    let output = await run(b);
    assert.equal(typeof output, 'function');
    assert.equal(output(), 3);
  });

  it('should support importing a URL to a raw asset', async function () {
    let b = await bundle(
      path.join(__dirname, '/integration/import-raw/index.js'),
    );

    assertBundles(b, [
      {
        name: 'index.js',
        assets: ['index.js', 'bundle-url.js'],
      },
      {
        type: 'txt',
        assets: ['test.txt'],
      },
    ]);

    let output = await run(b);
    assert.equal(typeof output, 'function');
    assert(/^http:\/\/localhost\/test\.[0-9a-f]+\.txt$/.test(output()));
    let stats = await outputFS.stat(
      path.join(distDir, url.parse(output()).pathname),
    );
    assert.equal(stats.size, 9);
  });

  it('should support referencing a raw asset with static URL and import.meta.url', async function () {
    let b = await bundle(
      path.join(__dirname, '/integration/import-raw-import-meta-url/index.js'),
    );

    assertBundles(b, [
      {
        name: 'index.js',
        assets: ['index.js', 'bundle-url.js', 'esmodule-helpers.js'],
      },
      {
        type: 'txt',
        assets: ['test.txt'],
      },
    ]);

    let contents = await outputFS.readFile(b.getBundles()[0].filePath, 'utf8');
    assert(!contents.includes('import.meta.url'));

    let output = await run(b);
    assert(/^http:\/\/localhost\/test\.[0-9a-f]+\.txt$/.test(output.default));
    let stats = await outputFS.stat(
      path.join(distDir, output.default.pathname),
    );
    assert.equal(stats.size, 9);
  });

  it('should support referencing a raw asset with static URL and CJS __filename', async function () {
    let b = await bundle(
      path.join(__dirname, '/integration/import-raw-import-meta-url/cjs.js'),
    );

    assertBundles(b, [
      {
        name: 'cjs.js',
        assets: ['cjs.js', 'bundle-url.js', 'esmodule-helpers.js'],
      },
      {
        type: 'txt',
        assets: ['test.txt'],
      },
    ]);

    let contents = await outputFS.readFile(b.getBundles()[0].filePath, 'utf8');
    assert(!contents.includes('import.meta.url'));

    let output = await run(b);
    assert(/^http:\/\/localhost\/test\.[0-9a-f]+\.txt$/.test(output.default));
    let stats = await outputFS.stat(
      path.join(distDir, output.default.pathname),
    );
    assert.equal(stats.size, 9);
  });

  it('should ignore new URL and import.meta.url with local binding', async function () {
    let b = await bundle(
      path.join(
        __dirname,
        '/integration/import-raw-import-meta-url/local-url.js',
      ),
    );

    assertBundles(b, [
      {
        name: 'local-url.js',
        assets: ['esmodule-helpers.js', 'local-url.js'],
      },
    ]);

    let contents = await outputFS.readFile(b.getBundles()[0].filePath, 'utf8');
    assert(contents.includes('"file:///local-url.js"'));
  });

  it('should throw a codeframe for a missing raw asset with static URL and import.meta.url', async function () {
    let fixture = path.join(
      __dirname,
      'integration/import-raw-import-meta-url/missing.js',
    );
    let code = await inputFS.readFileSync(fixture, 'utf8');
    await assert.rejects(() => bundle(fixture), {
      name: 'BuildError',
      diagnostics: [
        {
          codeFrames: [
            {
              filePath: fixture,
              code,
              codeHighlights: [
                {
                  end: {
                    column: 36,
                    line: 1,
                  },
                  start: {
                    column: 24,
                    line: 1,
                  },
                },
              ],
            },
          ],
          message: "Failed to resolve 'invalid.txt' from './missing.js'",
          origin: '@parcel/core',
        },
        {
          hints: [],
          message: "Cannot load file './invalid.txt' in './'.",
          origin: '@parcel/resolver-default',
        },
      ],
    });
  });

  it('should support importing a URL to a large raw asset', async function () {
    // 6 megabytes, which exceeds the threshold in summarizeRequest for buffering
    // entire contents into memory and should stream content instead
    let assetSizeBytes = 6000000;

    let distDir = path.join(outputFS.cwd(), '/dist');
    let fixtureDir = path.join(__dirname, '/integration/import-raw');
    let inputDir = path.join(__dirname, 'input');

    await ncp(fixtureDir, inputDir);
    await outputFS.writeFile(
      path.join(inputDir, 'test.txt'),
      Buffer.alloc(assetSizeBytes),
    );

    let b = await bundle(path.join(inputDir, 'index.js'), {
      inputFS: overlayFS,
      defaultTargetOptions: {
        distDir,
      },
    });
    assertBundles(b, [
      {
        name: 'index.js',
        assets: ['index.js', 'bundle-url.js'],
      },
      {
        type: 'txt',
        assets: ['test.txt'],
      },
    ]);

    let output = await run(b);
    assert.equal(typeof output, 'function');
    assert(/^http:\/\/localhost\/test\.[0-9a-f]+\.txt$/.test(output()));
    let stats = await outputFS.stat(
      path.join(distDir, url.parse(output()).pathname),
    );
    assert.equal(stats.size, assetSizeBytes);
  });

  it('should minify JS in production mode', async function () {
    let b = await bundle(path.join(__dirname, '/integration/uglify/index.js'), {
      defaultTargetOptions: {
        shouldOptimize: true,
        shouldScopeHoist: false,
      },
    });

    let output = await run(b);
    assert.equal(typeof output, 'function');
    assert.equal(output(), 3);

    let js = await outputFS.readFile(path.join(distDir, 'index.js'), 'utf8');
    assert(!js.includes('local.a'));
  });

  it('should use terser config', async function () {
    await bundle(path.join(__dirname, '/integration/terser-config/index.js'), {
      defaultTargetOptions: {
        shouldOptimize: true,
        shouldScopeHoist: false,
      },
    });

    let js = await outputFS.readFile(path.join(distDir, 'index.js'), 'utf8');
    assert(!js.includes('console.log'));
    assert(!js.includes('// This is a comment'));
  });

  it('should insert global variables when needed', async function () {
    let b = await bundle(path.join(__dirname, '/integration/globals/index.js'));

    let output = await run(b);
    assert.deepEqual(output(), {
      dir: 'integration/globals',
      file: 'integration/globals/index.js',
      buf: Buffer.from('browser').toString('base64'),
      global: true,
    });
  });

  it('should replace __dirname and __filename with path relative to asset.filePath', async function () {
    let b = await bundle(
      path.join(__dirname, '/integration/env-node-replacements/index.js'),
    );

    let dist = await outputFS.readFile(b.getBundles()[0].filePath, 'utf8');
    assert(
      dist.includes(
        'resolve(__dirname, "../test/integration/env-node-replacements")',
      ),
    );
    assert(
      dist.includes(
        'resolve(__dirname, "../test/integration/env-node-replacements/other")',
      ),
    );
    assert(
      dist.includes(
        'resolve(__dirname, "../test/integration/env-node-replacements", "index.js")',
      ),
    );
    assert(
      dist.includes(
        'resolve(__dirname, "../test/integration/env-node-replacements/sub")',
      ),
    );
    assert(
      dist.includes(
        'resolve(__dirname, "../test/integration/env-node-replacements/sub", "index.js")',
      ),
    );
    let f = await run(b);
    let output = f();
    assert.equal(output.data, 'hello');
    assert.equal(output.other, 'hello');
    assert.equal(
      output.firstDirnameTest,
      path.join(__dirname, '/integration/env-node-replacements/data'),
    );
    assert.equal(
      output.secondDirnameTest,
      path.join(__dirname, '/integration/env-node-replacements/other-data'),
    );
    assert.equal(
      output.firstFilenameTest,
      path.join(__dirname, '/integration/env-node-replacements/index.js'),
    );
    assert.equal(
      output.secondFilenameTest,
      path.join(
        __dirname,
        '/integration/env-node-replacements/index.js?query-string=test',
      ),
    );
    assert.equal(
      output.sub.dirname,
      path.join(__dirname, '/integration/env-node-replacements/sub'),
    );
    assert.equal(
      output.sub.filename,
      path.join(__dirname, '/integration/env-node-replacements/sub/index.js'),
    );
  });

  it('should replace __dirname and __filename with path relative to asset.filePath with scope hoisting', async function () {
    let b = await bundle(
      path.join(__dirname, '/integration/env-node-replacements/index.js'),
      {
        mode: 'production',
        defaultTargetOptions: {
          shouldScopeHoist: true,
          shouldOptimize: false,
        },
      },
    );

    let dist = await outputFS.readFile(b.getBundles()[0].filePath, 'utf8');
    assert(
      dist.includes(
        'path.resolve(__dirname, "../test/integration/env-node-replacements")',
      ),
    );
    assert(
      dist.includes(
        'path.resolve(__dirname, "../test/integration/env-node-replacements/other")',
      ),
    );
    assert(
      dist.includes(
        'path.resolve(__dirname, "../test/integration/env-node-replacements", "index.js")',
      ),
    );
    assert(
      dist.includes(
        'path.resolve(__dirname, "../test/integration/env-node-replacements/sub")',
      ),
    );
    assert(
      dist.includes(
        'path.resolve(__dirname, "../test/integration/env-node-replacements/sub", "index.js")',
      ),
    );
    let f = await run(b);
    let output = f();
    assert.equal(output.data, 'hello');
    assert.equal(output.other, 'hello');
    assert.equal(
      output.firstDirnameTest,
      path.join(__dirname, '/integration/env-node-replacements/data'),
    );
    assert.equal(
      output.secondDirnameTest,
      path.join(__dirname, '/integration/env-node-replacements/other-data'),
    );
    assert.equal(
      output.firstFilenameTest,
      path.join(__dirname, '/integration/env-node-replacements/index.js'),
    );
    assert.equal(
      output.secondFilenameTest,
      path.join(
        __dirname,
        '/integration/env-node-replacements/index.js?query-string=test',
      ),
    );
    assert.equal(
      output.sub.dirname,
      path.join(__dirname, '/integration/env-node-replacements/sub'),
    );
    assert.equal(
      output.sub.filename,
      path.join(__dirname, '/integration/env-node-replacements/sub/index.js'),
    );
  });

  it('should work when multiple files use globals with scope hoisting', async function () {
    let b = await bundle(
      path.join(__dirname, '/integration/globals/multiple.js'),
      {
        mode: 'production',
        defaultTargetOptions: {
          shouldScopeHoist: true,
          shouldOptimize: false,
        },
      },
    );

    let output = await run(b);
    assert.deepEqual(output, {
      file: 'integration/globals/multiple.js',
      other: 'integration/globals/index.js',
    });
  });

  it('should not insert global variables when used in a module specifier', async function () {
    let b = await bundle(
      path.join(__dirname, '/integration/globals-module-specifier/a.js'),
    );

    assertBundles(b, [
      {
        assets: ['a.js', 'b.js', 'c.js', 'esmodule-helpers.js'],
      },
    ]);

    let output = await run(b);
    assert.deepEqual(output, 1234);
  });

  it('should not insert global variables in dead branches', async function () {
    let b = await bundle(
      path.join(__dirname, '/integration/globals-unused/a.js'),
    );

    assertBundles(b, [
      {
        assets: ['a.js'],
      },
    ]);

    let output = await run(b);
    assert.deepEqual(output, 'foo');
  });

  it('should handle re-declaration of the global constant', async function () {
    let b = await bundle(
      path.join(__dirname, '/integration/global-redeclare/index.js'),
    );

    let output = await run(b);
    assert.deepEqual(output(), false);
  });

  it('should insert environment variables inserted by a prior transform', async () => {
    let b = await bundle(
      path.join(__dirname, '/integration/env-prior-transform/index.js'),
    );

    let jsBundle = b.getBundles()[0];
    let contents = await outputFS.readFile(jsBundle.filePath, 'utf8');

    assert(!contents.includes('process.env'));
    assert.equal(await run(b), 'test');
  });

  it('should not insert environment variables in node environment', async function () {
    let b = await bundle(
      path.join(__dirname, '/integration/env-node/index.js'),
    );

    let output = await run(b);
    assert.ok(output.toString().includes('process.env'));
    assert.equal(output(), 'test:test');
  });

  it('should not replace process.env.hasOwnProperty with undefined', async function () {
    let b = await bundle(
      path.join(__dirname, '/integration/env-hasOwnProperty/index.js'),
    );

    let output = await run(b);
    assert.strictEqual(output, false);
  });

  it('should not insert environment variables in electron-main environment', async function () {
    let b = await bundle(path.join(__dirname, '/integration/env/index.js'), {
      targets: {
        main: {
          context: 'electron-main',
          distDir: path.join(__dirname, '/integration/env/dist.js'),
        },
      },
    });

    let output = await run(b);
    assert.ok(output.toString().includes('process.env'));
    assert.equal(output(), 'test:test');
  });

  it('should not insert environment variables in electron-renderer environment', async function () {
    let b = await bundle(path.join(__dirname, '/integration/env/index.js'), {
      targets: {
        main: {
          context: 'electron-renderer',
          distDir: path.join(__dirname, '/integration/env/dist.js'),
        },
      },
    });

    let output = await run(b);
    assert.ok(output.toString().includes('process.env'));
    assert.equal(output(), 'test:test');
  });

  it('should inline NODE_ENV environment variable in browser environment even if disabled', async function () {
    let b = await bundle(
      path.join(__dirname, '/integration/env-nodeenv/index.js'),
      {
        env: {
          FOO: 'abc',
        },
      },
    );

    let output = await run(b);
    assert.ok(!output.toString().includes('process.env'));
    assert.equal(output(), 'test:undefined');
  });

  it('should not insert environment variables in browser environment if disabled', async function () {
    let b = await bundle(
      path.join(__dirname, '/integration/env-disabled/index.js'),
      {
        env: {FOOBAR: 'abc'},
      },
    );

    let output = await run(b);
    assert.ok(!output.toString().includes('process.env'));
    assert.equal(output(), 'undefined:undefined:undefined');
  });

  it('should only insert environment variables in browser environment matching the glob', async function () {
    let b = await bundle(
      path.join(__dirname, '/integration/env-disabled-glob/index.js'),
      {
        env: {A_1: 'abc', B_1: 'def', B_2: 'ghi'},
      },
    );

    let output = await run(b);
    assert.ok(!output.toString().includes('process.env'));
    assert.equal(output(), 'undefined:def:ghi');
  });

  it('should be able to inline environment variables in browser environment', async function () {
    let b = await bundle(path.join(__dirname, '/integration/env/index.js'), {
      env: {NODE_ENV: 'abc'},
    });

    let output = await run(b);
    assert.ok(!output.toString().includes('process.env'));
    assert.equal(output(), 'abc:abc');
  });

  it("should insert the user's NODE_ENV as process.env.NODE_ENV if passed", async function () {
    let b = await bundle(path.join(__dirname, '/integration/env/index.js'), {
      env: {
        NODE_ENV: 'production',
      },
    });

    let output = await run(b);
    assert.ok(!output.toString().includes('process.env'));
    assert.equal(output(), 'production:production');
  });

  it('should not inline computed accesses to process.env', async function () {
    let b = await bundle(
      path.join(__dirname, '/integration/env-computed/index.js'),
      {
        env: {ABC: 'abc'},
      },
    );

    let contents = await outputFS.readFile(b.getBundles()[0].filePath, 'utf8');
    assert(contents.includes('process.env'));

    let output = await run(b);
    assert.strictEqual(output, undefined);
  });

  it('should inline computed accesses with string literals to process.env', async function () {
    let b = await bundle(
      path.join(__dirname, '/integration/env-computed-string/index.js'),
      {
        env: {ABC: 'XYZ'},
      },
    );

    let contents = await outputFS.readFile(b.getBundles()[0].filePath, 'utf8');
    assert(!contents.includes('process.env'));

    let output = await run(b);
    assert.strictEqual(output, 'XYZ');
  });

  it('should inline environment variables when destructured in a variable declaration', async function () {
    let b = await bundle(
      path.join(__dirname, '/integration/env-destructuring/index.js'),
      {
        env: {TEST: 'XYZ'},
        defaultTargetOptions: {
          engines: {
            browsers: '>= 0.25%',
          },
        },
      },
    );

    let contents = await outputFS.readFile(b.getBundles()[0].filePath, 'utf8');
    assert(!contents.includes('process.env'));

    let output = await run(b);
    assert.deepEqual(output, {
      env: {},
      NODE_ENV: 'test',
      renamed: 'XYZ',
      computed: undefined,
      fallback: 'yo',
      rest: {},
      other: 'hi',
    });
  });

  it('should inline environment variables when destructured in an assignment', async function () {
    let b = await bundle(
      path.join(__dirname, '/integration/env-destructuring/assign.js'),
      {
        env: {TEST: 'XYZ'},
        defaultTargetOptions: {
          engines: {
            browsers: '>= 0.25%',
          },
        },
      },
    );

    let contents = await outputFS.readFile(b.getBundles()[0].filePath, 'utf8');
    assert(!contents.includes('process.env'));

    let output = await run(b);
    assert.deepEqual(output, {
      env: {},
      NODE_ENV: 'test',
      renamed: 'XYZ',
      computed: undefined,
      fallback: 'yo',
      rest: {},
      result: {},
    });
  });

  it('should inline environment variables with in binary expression whose right branch is process.env and left branch is string literal', async function () {
    let b = await bundle(
      path.join(__dirname, '/integration/env-binary-in-expression/index.js'),
      {
        env: {ABC: 'any'},
        defaultTargetOptions: {
          engines: {
            browsers: '>= 0.25%',
          },
        },
      },
    );

    let contents = await outputFS.readFile(b.getBundles()[0].filePath, 'utf8');
    assert(!contents.includes('process.env'));

    let output = await run(b);
    assert.deepEqual(output, {
      existVar: 'correct',
      notExistVar: 'correct',
    });
  });

  it('should insert environment variables from a file', async function () {
    let b = await bundle(
      path.join(__dirname, '/integration/env-file/index.js'),
    );

    // Make sure dotenv doesn't leak its values into the main process's env
    assert(process.env.FOO == null);

    let output = await run(b);
    assert.equal(output, 'bartest');
  });

  it("should insert environment variables matching the user's NODE_ENV if passed", async function () {
    let b = await bundle(
      path.join(__dirname, '/integration/env-file/index.js'),
      {env: {NODE_ENV: 'production'}},
    );

    let output = await run(b);
    assert.equal(output, 'productiontest');
  });

  it('should overwrite environment variables from a file if passed', async function () {
    let b = await bundle(
      path.join(__dirname, '/integration/env-file/index.js'),
      {env: {BAR: 'baz'}},
    );

    let output = await run(b);
    assert.equal(output, 'barbaz');
  });

  it('should insert environment variables from a file even if entry file is specified with source value in package.json', async function () {
    let b = await bundle(
      path.join(__dirname, '/integration/env-file-with-package-source'),
    );

    let output = await run(b);
    assert.equal(output, 'bartest');
  });

  it('should error on process.env mutations', async function () {
    let filePath = path.join(__dirname, '/integration/env-mutate/index.js');
    await assert.rejects(bundle(filePath), {
      diagnostics: [
        {
          origin: '@parcel/transformer-js',
          message: 'Mutating process.env is not supported',
          hints: null,
          codeFrames: [
            {
              filePath,
              codeHighlights: [
                {
                  message: null,
                  start: {
                    line: 1,
                    column: 1,
                  },
                  end: {
                    line: 1,
                    column: 29,
                  },
                },
              ],
            },
          ],
        },
        {
          origin: '@parcel/transformer-js',
          message: 'Mutating process.env is not supported',
          hints: null,
          codeFrames: [
            {
              filePath,
              codeHighlights: [
                {
                  message: null,
                  start: {
                    line: 2,
                    column: 1,
                  },
                  end: {
                    line: 2,
                    column: 30,
                  },
                },
              ],
            },
          ],
        },
        {
          origin: '@parcel/transformer-js',
          message: 'Mutating process.env is not supported',
          hints: null,
          codeFrames: [
            {
              filePath,
              codeHighlights: [
                {
                  message: null,
                  start: {
                    line: 3,
                    column: 1,
                  },
                  end: {
                    line: 3,
                    column: 28,
                  },
                },
              ],
            },
          ],
        },
        {
          origin: '@parcel/transformer-js',
          message: 'Mutating process.env is not supported',
          hints: null,
          codeFrames: [
            {
              filePath,
              codeHighlights: [
                {
                  message: null,
                  start: {
                    line: 4,
                    column: 1,
                  },
                  end: {
                    line: 4,
                    column: 23,
                  },
                },
              ],
            },
          ],
        },
      ],
    });
  });

  it('should warn on process.env mutations in node_modules', async function () {
    let logs = [];
    let disposable = Logger.onLog(d => logs.push(d));
    let b = await bundle(
      path.join(__dirname, '/integration/env-mutate/warn.js'),
    );
    disposable.dispose();

    assert.deepEqual(logs, [
      {
        type: 'log',
        level: 'warn',
        diagnostics: [
          {
            origin: '@parcel/transformer-js',
            message: 'Mutating process.env is not supported',
            hints: null,
            codeFrames: [
              {
                filePath: path.join(
                  __dirname,
                  '/integration/env-mutate/node_modules/foo/index.js',
                ),
                codeHighlights: [
                  {
                    message: null,
                    start: {
                      line: 1,
                      column: 8,
                    },
                    end: {
                      line: 1,
                      column: 36,
                    },
                  },
                ],
              },
            ],
          },
          {
            origin: '@parcel/transformer-js',
            message: 'Mutating process.env is not supported',
            hints: null,
            codeFrames: [
              {
                filePath: path.join(
                  __dirname,
                  '/integration/env-mutate/node_modules/foo/index.js',
                ),
                codeHighlights: [
                  {
                    message: null,
                    start: {
                      line: 2,
                      column: 8,
                    },
                    end: {
                      line: 2,
                      column: 35,
                    },
                  },
                ],
              },
            ],
          },
          {
            origin: '@parcel/transformer-js',
            message: 'Mutating process.env is not supported',
            hints: null,
            codeFrames: [
              {
                filePath: path.join(
                  __dirname,
                  '/integration/env-mutate/node_modules/foo/index.js',
                ),
                codeHighlights: [
                  {
                    message: null,
                    start: {
                      line: 3,
                      column: 8,
                    },
                    end: {
                      line: 3,
                      column: 30,
                    },
                  },
                ],
              },
            ],
          },
        ],
      },
    ]);

    let output = [];
    await run(b, {
      output(o) {
        output.push(o);
      },
    });
    assert.deepEqual(output, ['foo', true, undefined]);
  });

  it('should replace process.browser for target browser', async function () {
    let b = await bundle(
      path.join(__dirname, '/integration/process/index.js'),
      {
        targets: {
          main: {
            context: 'browser',
            distDir: path.join(__dirname, '/integration/process/dist.js'),
          },
        },
      },
    );

    let output = await run(b);
    assert.ok(output.toString().indexOf('process.browser') === -1);
    assert.equal(output(), true);
  });

  it('should not touch process.browser for target node', async function () {
    let b = await bundle(
      path.join(__dirname, '/integration/process/index.js'),
      {
        targets: {
          main: {
            context: 'node',
            distDir: path.join(__dirname, '/integration/process/dist.js'),
          },
        },
      },
    );

    let output = await run(b);
    assert.ok(output.toString().indexOf('process.browser') !== -1);
    assert.equal(output(), false);
  });

  it('should not touch process.browser for target electron-main', async function () {
    let b = await bundle(
      path.join(__dirname, '/integration/process/index.js'),
      {
        targets: {
          main: {
            context: 'electron-main',
            distDir: path.join(__dirname, '/integration/process/dist.js'),
          },
        },
      },
    );

    let output = await run(b);
    assert.ok(output.toString().indexOf('process.browser') !== -1);
    assert.equal(output(), false);
  });

  it('should replace process.browser for target electron-renderer', async function () {
    let b = await bundle(
      path.join(__dirname, '/integration/process/index.js'),
      {
        targets: {
          main: {
            context: 'electron-renderer',
            distDir: path.join(__dirname, '/integration/process/dist.js'),
          },
        },
      },
    );

    let output = await run(b);
    assert.ok(output.toString().indexOf('process.browser') === -1);
    assert.equal(output(), true);
    // Running the bundled code has the side effect of setting process.browser = true, which can mess
    // up the instantiation of typescript.sys within validator-typescript, so we want to reset it.
    process.browser = undefined;
  });

  it.skip('should support adding implicit dependencies', async function () {
    let b = await bundle(path.join(__dirname, '/integration/json/index.js'), {
      delegate: {
        getImplicitDependencies(asset) {
          if (asset.basename === 'index.js') {
            return [{name: '../css/index.css'}];
          }
        },
      },
    });

    assertBundles(b, {
      name: 'index.js',
      assets: ['index.js', 'local.json', 'index.css'],
      childBundles: [
        {
          type: 'css',
          assets: ['index.css'],
        },
        {
          type: 'map',
        },
      ],
    });

    let output = await run(b);
    assert.equal(typeof output, 'function');
    assert.equal(output(), 3);
  });

  it('should support requiring YAML files', async function () {
    let b = await bundle(path.join(__dirname, '/integration/yaml/index.js'));

    assertBundles(b, [
      {
        name: 'index.js',
        assets: ['index.js', 'local.yaml'],
        childBundles: [
          {
            type: 'map',
          },
        ],
      },
    ]);

    let output = await run(b);
    assert.equal(typeof output, 'function');
    assert.equal(output(), 3);
  });

  it('should support requiring TOML files', async function () {
    let b = await bundle(path.join(__dirname, '/integration/toml/index.js'));

    assertBundles(b, [
      {
        name: 'index.js',
        assets: ['index.js', 'local.toml'],
        childBundles: [
          {
            type: 'map',
          },
        ],
      },
    ]);

    let output = await run(b);
    assert.equal(typeof output, 'function');
    assert.equal(output(), 3);
  });

  it('should support requiring CoffeeScript files', async function () {
    let b = await bundle(path.join(__dirname, '/integration/coffee/index.js'));

    assertBundles(b, [
      {
        name: 'index.js',
        assets: ['index.js', 'local.coffee'],
      },
    ]);

    let output = await run(b);
    assert.equal(typeof output, 'function');
    assert.equal(output(), 3);
  });

  it('should resolve the browser field before main', async function () {
    let b = await bundle(
      path.join(__dirname, '/integration/resolve-entries/browser.js'),
    );

    assertBundles(b, [
      {
        name: 'browser.js',
        assets: ['browser.js', 'browser-module.js', 'esmodule-helpers.js'],
      },
    ]);

    let output = await run(b);

    assert.equal(typeof output.test, 'function');
    assert.equal(output.test(), 'pkg-browser');
  });

  it('should exclude resolving specifiers that map to false in the browser field in browser builds', async () => {
    let b = await bundle(
      path.join(
        __dirname,
        '/integration/resolve-entries/pkg-ignore-browser/index.js',
      ),
      {
        targets: ['browsers'],
      },
    );

    assert.deepEqual(await run(b), {});
  });

  it('should not exclude resolving specifiers that map to false in the browser field in node builds', async () => {
    let b = await bundle(
      path.join(
        __dirname,
        '/integration/resolve-entries/pkg-ignore-browser/index.js',
      ),
      {
        targets: ['node'],
      },
    );

    assert.equal(await run(b), 'this should only exist in non-browser builds');
  });

  it.skip('should not resolve the browser field for --target=node', async function () {
    let b = await bundle(
      path.join(__dirname, '/integration/resolve-entries/browser.js'),
      {
        target: 'node',
      },
    );

    assertBundles(b, {
      name: 'browser.js',
      assets: ['browser.js', 'node-module.js'],
      childBundles: [
        {
          type: 'map',
        },
      ],
    });

    let output = await run(b);

    assert.equal(typeof output.test, 'function');
    assert.equal(output.test(), 'pkg-main');
  });

  it.skip('should resolve advanced browser resolution', async function () {
    let b = await bundle(
      path.join(__dirname, '/integration/resolve-entries/browser-multiple.js'),
    );

    assertBundles(b, {
      name: 'browser-multiple.js',
      assets: [
        'browser-multiple.js',
        'projected-browser.js',
        'browser-entry.js',
      ],
      childBundles: [
        {
          type: 'map',
        },
      ],
    });

    let {test: output} = await run(b);

    assert.equal(typeof output.projected.test, 'function');
    assert.equal(typeof output.entry.test, 'function');
    assert.equal(output.projected.test(), 'pkg-browser-multiple');
    assert.equal(output.entry.test(), 'pkg-browser-multiple browser-entry');
  });

  it.skip('should not resolve advanced browser resolution with --target=node', async function () {
    let b = await bundle(
      path.join(__dirname, '/integration/resolve-entries/browser-multiple.js'),
      {
        target: 'node',
      },
    );

    assertBundles(b, {
      name: 'browser-multiple.js',
      assets: ['browser-multiple.js', 'node-entry.js', 'projected.js'],
      childBundles: [
        {
          type: 'map',
        },
      ],
    });

    let {test: output} = await run(b);

    assert.equal(typeof output.projected.test, 'function');
    assert.equal(typeof output.entry.test, 'function');
    assert.equal(output.projected.test(), 'pkg-main-multiple');
    assert.equal(output.entry.test(), 'pkg-browser-multiple main-entry');
  });

  it.skip('should resolve the module field before main if scope-hoisting is enabled', async function () {
    let b = await bundle(
      path.join(__dirname, '/integration/resolve-entries/module-field.js'),
      {
        defaultTargetOptions: {
          shouldScopeHoist: true,
        },
      },
    );

    assertBundles(b, [
      {
        name: 'module-field.js',
        assets: ['module-field.js', 'es6.module.js'],
      },
    ]);

    let output = await run(b);

    assert.equal(typeof output.test, 'function');
    assert.equal(output.test(), 'pkg-es6-module');
  });

  it.skip('should resolve the module field before main if scope-hoisting is enabled', async function () {
    let b = await bundle(
      path.join(__dirname, '/integration/resolve-entries/both-fields.js'),
      {
        defaultTargetOptions: {
          shouldScopeHoist: true,
        },
      },
    );

    assertBundles(b, [
      {
        name: 'both-fields.js',
        assets: ['both-fields.js', 'es6.module.js'],
      },
    ]);

    let output = await run(b);

    assert.equal(typeof output.test, 'function');
    assert.equal(output.test(), 'pkg-es6-module');
  });

  it('should resolve the main field', async function () {
    let b = await bundle(
      path.join(__dirname, '/integration/resolve-entries/main-field.js'),
    );

    assertBundles(b, [
      {
        name: 'main-field.js',
        assets: ['main-field.js', 'main.js', 'esmodule-helpers.js'],
      },
    ]);

    let output = await run(b);

    assert.equal(typeof output.test, 'function');
    assert.equal(output.test(), 'pkg-main-module');
  });

  it('should minify JSON files', async function () {
    let b = await bundle(
      path.join(__dirname, '/integration/uglify-json/index.json'),
      {
        defaultTargetOptions: {
          shouldOptimize: true,
          shouldScopeHoist: false,
        },
      },
    );

    let json = await outputFS.readFile(path.join(distDir, 'index.js'), 'utf8');
    assert(json.includes('{"test":"test"}'));

    let output = await run(b);
    assert.deepEqual(output, {test: 'test'});
  });

  it('should minify JSON5 files', async function () {
    let b = await bundle(
      path.join(__dirname, '/integration/uglify-json5/index.json5'),
      {
        defaultTargetOptions: {
          shouldOptimize: true,
          shouldScopeHoist: false,
        },
      },
    );

    let json = await outputFS.readFile(path.join(distDir, 'index.js'), 'utf8');
    assert(json.includes('{"test":"test"}'));

    let output = await run(b);
    assert.deepEqual(output, {test: 'test'});
  });

  it.skip('should minify YAML for production', async function () {
    let b = await bundle(path.join(__dirname, '/integration/yaml/index.js'), {
      defaultTargetOptions: {
        shouldOptimize: true,
        shouldScopeHoist: false,
      },
    });

    let output = await run(b);
    assert.equal(typeof output, 'function');
    assert.equal(output(), 3);

    let json = await outputFS.readFile('dist/index.js', 'utf8');
    assert(json.includes('{a:1,b:{c:2}}'));
  });

  it('should minify TOML for production', async function () {
    let b = await bundle(path.join(__dirname, '/integration/toml/index.js'), {
      defaultTargetOptions: {
        shouldOptimize: true,
        shouldScopeHoist: false,
      },
    });

    let output = await run(b);
    assert.equal(typeof output, 'function');
    assert.equal(output(), 3);

    let json = await outputFS.readFile(path.join(distDir, 'index.js'), 'utf8');
    assert(json.includes('{a:1,b:{c:2}}'));
  });

  it('should support optional dependencies in try...catch blocks', async function () {
    let b = await bundle(
      path.join(__dirname, '/integration/optional-dep/index.js'),
    );

    assertBundles(b, [
      {
        name: 'index.js',
        assets: ['index.js'],
      },
    ]);

    let output = await run(b);

    assert.equal(Object.getPrototypeOf(output).constructor.name, 'Error');
    assert(
      /Cannot find module ['"]optional-dep['"]/.test(output.message),
      'Should set correct error message',
    );
    assert.equal(output.code, 'MODULE_NOT_FOUND');
  });

  it('should support excluding dependencies in falsy branches', async function () {
    let b = await bundle(
      path.join(__dirname, '/integration/falsy-dep/index.js'),
    );

    assertBundles(b, [
      {
        name: 'index.js',
        assets: ['index.js', 'true-alternate.js', 'true-consequent.js'],
      },
    ]);

    let output = await run(b);
    assert.equal(output, 2);
  });

  it.skip('should not autoinstall if resolve failed on installed module', async function () {
    let error;
    try {
      await bundle(
        path.join(
          __dirname,
          '/integration/dont-autoinstall-resolve-fails/index.js',
        ),
      );
    } catch (err) {
      error = err;
    }
    assert.equal(
      error.message,
      `Cannot resolve dependency 'vue/thisDoesNotExist'`,
    );
    assert.equal(error.code, 'MODULE_NOT_FOUND');
  });

  it.skip('should not autoinstall if resolve failed on aliased module', async function () {
    let error;
    try {
      await bundle(
        path.join(
          __dirname,
          '/integration/dont-autoinstall-resolve-alias-fails/index.js',
        ),
      );
    } catch (err) {
      error = err;
    }
    assert.equal(
      error.message,
      `Cannot resolve dependency 'aliasVue/thisDoesNotExist'`,
    );
    assert.equal(error.code, 'MODULE_NOT_FOUND');
  });

  it('should ignore require if it is defined in the scope', async function () {
    let b = await bundle(
      path.join(__dirname, '/integration/require-scope/index.js'),
    );

    assertBundles(b, [
      {
        name: 'index.js',
        assets: ['index.js'],
      },
    ]);

    let output = await run(b);

    assert.equal(typeof output.test, 'object');

    let failed = Object.keys(output.test).some(
      key => output.test[key] !== 'test passed',
    );

    assert.equal(failed, false);
  });

  it('should expose to CommonJS entry point', async function () {
    let b = await bundle(
      path.join(__dirname, '/integration/entry-point/index.js'),
    );

    let module = {};
    await run(b, {module, exports: {}});
    assert.equal(module.exports(), 'Test!');
  });

  it('should expose to RequireJS entry point', async function () {
    let b = await bundle(
      path.join(__dirname, '/integration/entry-point/index.js'),
    );
    let test;
    const mockDefine = function (f) {
      test = f();
    };
    mockDefine.amd = true;

    await run(b, {define: mockDefine, module: undefined});
    assert.equal(test(), 'Test!');
  });

  it.skip('should expose variable with --browser-global', async function () {
    let b = await bundle(
      path.join(__dirname, '/integration/entry-point/index.js'),
      {
        global: 'testing',
      },
    );

    const ctx = await run(b, {module: undefined}, {require: false});
    assert.equal(ctx.window.testing(), 'Test!');
  });

  it.skip('should set `define` to undefined so AMD checks in UMD modules do not pass', async function () {
    let b = await bundle(
      path.join(__dirname, '/integration/define-amd/index.js'),
    );
    let test;
    const mockDefine = function (f) {
      test = f();
    };
    mockDefine.amd = true;

    await run(b, {define: mockDefine, module: undefined});
    assert.equal(test, 2);
  });

  it('should package successfully with comments on last line', async function () {
    let b = await bundle(
      path.join(__dirname, `/integration/js-comment/index.js`),
    );

    let output = await run(b);
    assert.equal(output, 'Hello World!');
  });

  it('should package successfully with comments on last line and minification', async function () {
    let b = await bundle(
      path.join(__dirname, `/integration/js-comment/index.js`),
    );

    let output = await run(b);
    assert.equal(output, 'Hello World!');
  });

  it('should package successfully with comments on last line and scope hoisting', async function () {
    let b = await bundle(
      path.join(__dirname, `/integration/js-comment/index.js`),
      {
        defaultTargetOptions: {
          shouldScopeHoist: true,
        },
      },
    );

    let output = await run(b);
    assert.equal(output, 'Hello World!');
  });

  it('should package successfully with comments on last line, scope hoisting and minification', async function () {
    let b = await bundle(
      path.join(__dirname, `/integration/js-comment/index.js`),
      {
        defaultTargetOptions: {
          shouldScopeHoist: true,
          shouldOptimize: true,
        },
      },
    );

    let output = await run(b);
    assert.equal(output, 'Hello World!');
  });

  it('should not replace toplevel this with undefined in CommonJS without scope-hoisting', async function () {
    let b = await bundle(
      path.join(__dirname, '/integration/js-this-commonjs/a.js'),
    );

    let output;
    function result(v) {
      output = v;
    }
    await run(b, {result});
    assert.deepEqual(output, [{foo: 2}, 1234]);
  });

  it('should not replace toplevel this with undefined in CommonJS when scope-hoisting', async function () {
    let b = await bundle(
      path.join(__dirname, '/integration/js-this-commonjs/a.js'),
      {
        defaultTargetOptions: {
          shouldScopeHoist: true,
        },
      },
    );

    let output;
    function result(v) {
      output = v;
    }
    await run(b, {result});
    assert.deepEqual(output, [{foo: 2}, 1234]);
  });

  it('should replace toplevel this with undefined in ESM without scope-hoisting', async function () {
    let b = await bundle(path.join(__dirname, '/integration/js-this-es6/a.js'));

    let output;
    function result(v) {
      output = v;
    }
    await run(b, {result});
    assert.deepEqual(output, [undefined, 1234]);
  });

  it('should replace toplevel this with undefined in ESM when scope-hoisting', async function () {
    let b = await bundle(
      path.join(__dirname, '/integration/js-this-es6/a.js'),
      {
        defaultTargetOptions: {
          shouldScopeHoist: true,
        },
      },
    );

    let output;
    function result(v) {
      output = v;
    }
    await run(b, {result});
    assert.deepEqual(output, [undefined, 1234]);
  });

  it.skip('should not dedupe imports with different contents', async function () {
    let b = await bundle(
      path.join(__dirname, `/integration/js-different-contents/index.js`),
      {
        hmr: false, // enable asset dedupe in JSPackager
      },
    );

    let module = await run(b);
    assert.equal(module.default, 'Hello World!');
  });

  it.skip('should not dedupe imports with same content but different absolute dependency paths', async function () {
    let b = await bundle(
      path.join(
        __dirname,
        `/integration/js-same-contents-different-dependencies/index.js`,
      ),
      {
        hmr: false, // enable asset dedupe in JSPackager
      },
    );

    let module = await run(b);
    assert.equal(module.default, 'Hello World!');
  });

  it.skip('should dedupe imports with same content and same dependency paths', async function () {
    let b = await bundle(
      path.join(
        __dirname,
        `/integration/js-same-contents-same-dependencies/index.js`,
      ),
      {
        hmr: false, // enable asset dedupe in JSPackager
      },
    );
    const {rootDir} = b.entryAsset.options;
    const writtenAssets = Array.from(b.offsets.keys()).map(asset => asset.name);
    assert.equal(writtenAssets.length, 2);
    assert(writtenAssets.includes(path.join(rootDir, 'index.js')));
    assert(
      writtenAssets.includes(path.join(rootDir, 'hello1.js')) ||
        writtenAssets.includes(path.join(rootDir, 'hello2.js')),
    );
    assert(
      !(
        writtenAssets.includes(path.join(rootDir, 'hello1.js')) &&
        writtenAssets.includes(path.join(rootDir, 'hello2.js'))
      ),
    );

    let module = await run(b);
    assert.equal(module.default, 'Hello Hello!');
  });

  it.skip('should not dedupe assets that exist in more than one bundle', async function () {
    let b = await bundle(
      path.join(__dirname, `/integration/js-dedup-hoist/index.js`),
      {
        hmr: false, // enable asset dedupe in JSPackager
      },
    );
    const {rootDir} = b.entryAsset.options;
    const writtenAssets = Array.from(b.offsets.keys()).map(asset => asset.name);
    assert(
      writtenAssets.includes(path.join(rootDir, 'hello1.js')) &&
        writtenAssets.includes(path.join(rootDir, 'hello2.js')),
    );

    let module = await run(b);
    assert.equal(await module.default(), 'Hello Hello! Hello');
  });

  it.skip('should support importing HTML from JS async', async function () {
    let b = await bundle(
      path.join(__dirname, '/integration/import-html-async/index.js'),
      {
        defaultTargetOptions: {
          sourceMaps: false,
        },
      },
    );

    assertBundles(b, {
      name: 'index.js',
      assets: ['index.js', 'cacheLoader.js', 'html-loader.js'],
      childBundles: [
        {
          type: 'html',
          assets: ['other.html'],
          childBundles: [
            {
              type: 'png',
              assets: ['100x100.png'],
              childBundles: [],
            },
            {
              type: 'css',
              assets: ['index.css'],
            },
          ],
        },
      ],
    });

    let output = await run(b);
    assert.equal(typeof output, 'string');
    assert(output.includes('<html>'));
    assert(output.includes('Other page'));
  });

  it.skip('should support importing HTML from JS async with --target=node', async function () {
    let b = await bundle(
      path.join(__dirname, '/integration/import-html-async/index.js'),
      {
        target: 'node',
        defaultTargetOptions: {
          sourceMaps: false,
        },
      },
    );

    assertBundles(b, {
      name: 'index.js',
      assets: ['index.js', 'cacheLoader.js', 'html-loader.js'],
      childBundles: [
        {
          type: 'html',
          assets: ['other.html'],
          childBundles: [
            {
              type: 'png',
              assets: ['100x100.png'],
              childBundles: [],
            },
            {
              type: 'css',
              assets: ['index.css'],
            },
          ],
        },
      ],
    });

    let output = await run(b);
    assert.equal(typeof output, 'string');
    assert(output.includes('<html>'));
    assert(output.includes('Other page'));
  });

  it.skip('should support importing HTML from JS sync', async function () {
    let b = await bundle(
      path.join(__dirname, '/integration/import-html-sync/index.js'),
      {
        defaultTargetOptions: {
          sourceMaps: false,
        },
      },
    );

    assertBundles(b, {
      name: 'index.js',
      assets: ['index.js', 'cacheLoader.js', 'html-loader.js'],
      childBundles: [
        {
          type: 'html',
          assets: ['other.html'],
          childBundles: [
            {
              type: 'png',
              assets: ['100x100.png'],
              childBundles: [],
            },
            {
              type: 'css',
              assets: ['index.css'],
            },
          ],
        },
      ],
    });

    let {deferred, promise} = makeDeferredWithPromise();
    await run(b, {output: deferred.resolve}, {require: false});
    let output = await promise;
    assert.equal(typeof output, 'string');
    assert(output.includes('<html>'));
    assert(output.includes('Other page'));
  });

  it.skip('should stub require.cache', async function () {
    let b = await bundle(
      path.join(__dirname, '/integration/node_require_cache/main.js'),
      {
        target: 'node',
      },
    );

    await run(b);
  });

  it('should support async importing the same module from different bundles', async () => {
    let b = await bundle(
      path.join(__dirname, '/integration/shared-bundlegroup/index.js'),
    );

    assertBundles(b, [
      {
        name: 'index.js',
        assets: [
          'index.js',
          'bundle-url.js',
          'cacheLoader.js',
          'esmodule-helpers.js',
          'js-loader.js',
        ],
      },
      {
        assets: ['a.js'],
      },
      {
        assets: ['b.js'],
      },
      {
        assets: ['c.js'],
      },
    ]);

    let {default: promise} = await run(b);
    assert.deepEqual(await promise, ['hello from a test', 'hello from b test']);
  });

  it('should not create shared bundles from contents of entries', async () => {
    let b = await bundle(
      ['a.js', 'b.js'].map(entry =>
        path.join(
          __dirname,
          '/integration/no-shared-bundles-from-entries/',
          entry,
        ),
      ),
    );

    assertBundles(b, [
      {
        name: 'a.js',
        assets: ['a.js', 'esmodule-helpers.js', 'lodash.js'],
      },
      {
        name: 'b.js',
        assets: ['b.js', 'esmodule-helpers.js', 'lodash.js'],
      },
    ]);
  });

  it('should import the same dependency multiple times in the same bundle', async () => {
    let b = await bundle(
      path.join(__dirname, '/integration/same-dependency-multiple-times/a1.js'),
    );

    await run(b);
  });

  it("should inline a bundle's compiled text with `bundle-text`", async () => {
    let b = await bundle(
      path.join(__dirname, '/integration/bundle-text/index.js'),
    );

    let cssBundleContent = (await run(b)).default;

    assert(
      cssBundleContent.startsWith(
        `body {
  background-color: #000;
}

.svg-img {
  background-image: url("data:image/svg+xml,%3Csvg%3E%0A%0A%3C%2Fsvg%3E%0A");
}`,
      ),
    );

    assert(!cssBundleContent.includes('sourceMappingURL'));
  });

  it('should not include the runtime manifest for `bundle-text`', async () => {
    let b = await bundle(
      path.join(__dirname, '/integration/bundle-text/index.js'),
      {
        mode: 'production',
        defaultTargetOptions: {shouldScopeHoist: false, shouldOptimize: false},
      },
    );

    assertBundles(b, [
      {
        name: 'index.js',
        type: 'js',
        assets: ['esmodule-helpers.js', 'index.js'],
      },
      {
        type: 'svg',
        assets: ['img.svg'],
      },
      {
        type: 'css',
        assets: ['text.scss'],
      },
    ]);

    let cssBundleContent = (await run(b)).default;

    assert(
      cssBundleContent.startsWith(
        `body {
  background-color: #000;
}

.svg-img {
  background-image: url("data:image/svg+xml,%3Csvg%3E%0A%0A%3C%2Fsvg%3E%0A");
}`,
      ),
    );

    assert(!cssBundleContent.includes('sourceMappingURL'));
  });

  it("should inline an HTML bundle's compiled text with `bundle-text`", async () => {
    let b = await bundle(
      path.join(__dirname, '/integration/bundle-text/index.html'),
    );

    let res = await run(b);
    assert.equal(res.default, '<p>test</p>\n');
  });

  it('should inline an HTML bundle and inline scripts with `bundle-text`', async () => {
    let b = await bundle(
      path.join(__dirname, '/integration/bundle-text/inline.js'),
    );

    let res = await run(b);
    assert.equal(
      res.default,
      `<p>test</p>\n<script>console.log("hi");\n\n</script>\n`,
    );
  });

  it("should inline a JS bundle's compiled text with `bundle-text` and HMR enabled", async () => {
    let b = await bundle(
      path.join(__dirname, '/integration/bundle-text/javascript.js'),
      {
        hmrOptions: {},
      },
    );

    let res = await run(b);
    let log;
    let ctx = vm.createContext({
      console: {
        log(x) {
          log = x;
        },
      },
    });
    vm.runInContext(res.default, ctx);
    assert.equal(log, 'hi');
  });

  it("should inline a JS bundle's compiled text with `bundle-text` with symbol propagation", async () => {
    let b = await bundle(
      path.join(__dirname, '/integration/bundle-text/javascript.js'),
      {
        mode: 'production',
      },
    );

    let res = await run(b);
    let log;
    let ctx = vm.createContext({
      console: {
        log(x) {
          log = x;
        },
      },
    });
    vm.runInContext(res, ctx);
    assert.equal(log, 'hi');
  });

  it("should inline a bundle's compiled text with `bundle-text` asynchronously", async () => {
    let b = await bundle(
      path.join(__dirname, '/integration/bundle-text/async.js'),
    );

    let promise = (await run(b)).default;
    assert.equal(typeof promise.then, 'function');

    let cssBundleContent = await promise;

    assert(
      cssBundleContent.startsWith(
        `body {
  background-color: #000;
}

.svg-img {
  background-image: url("data:image/svg+xml,%3Csvg%3E%0A%0A%3C%2Fsvg%3E%0A");
}`,
      ),
    );

    assert(!cssBundleContent.includes('sourceMappingURL'));
  });

  it('should inline text content as url-encoded text and mime type with `data-url:*` imports', async () => {
    let b = await bundle(path.join(__dirname, '/integration/data-url/text.js'));

    assert.equal(
      (await run(b)).default,
      'data:image/svg+xml,%3Csvg%20width%3D%22120%22%20height%3D%22120%22%20xmlns%3D%22http%3A%2F%2Fwww.w3.org%2F2000%2Fsvg%22%3E%0A%20%20%3Cfilter%20id%3D%22blur-_.%21~%2a%22%3E%0A%20%20%20%20%3CfeGaussianBlur%20stdDeviation%3D%225%22%3E%3C%2FfeGaussianBlur%3E%0A%20%20%3C%2Ffilter%3E%0A%20%20%3Ccircle%20cx%3D%2260%22%20cy%3D%2260%22%20r%3D%2250%22%20fill%3D%22green%22%20filter%3D%22url%28%27%23blur-_.%21~%2a%27%29%22%3E%3C%2Fcircle%3E%0A%3C%2Fsvg%3E%0A',
    );
  });

  it('should inline binary content as url-encoded base64 and mime type with `data-url:*` imports', async () => {
    let b = await bundle(
      path.join(__dirname, '/integration/data-url/binary.js'),
    );
    ``;

    assert((await run(b)).default.startsWith('data:image/webp;base64,UklGR'));
  });

  it('should support both pipeline and non-pipeline imports', async () => {
    let b = await bundle(
      path.join(__dirname, '/integration/multi-pipeline/index.js'),
    );

    assertBundles(b, [
      {
        name: 'index.js',
        assets: ['index.js', 'esmodule-helpers.js'],
      },
      {
        name: 'index.css',
        assets: ['style.css'],
      },
      {
        type: 'css',
        assets: ['style.css'],
      },
    ]);

    assert((await run(b)).default.startsWith('.test'));
  });

  it('should detect typescript style async requires in commonjs', async () => {
    let b = await bundle(
      path.join(__dirname, '/integration/require-async/ts.js'),
    );

    assertBundles(b, [
      {
        name: 'ts.js',
        assets: ['ts.js', 'bundle-url.js', 'cacheLoader.js', 'js-loader.js'],
      },
      {
        assets: ['async.js'],
      },
    ]);

    assert.equal(await run(b), 2);
  });

  it('should detect typescript style async requires in commonjs with esModuleInterop flag', async () => {
    let b = await bundle(
      path.join(__dirname, '/integration/require-async/ts-interop.js'),
    );

    assertBundles(b, [
      {
        name: 'ts-interop.js',
        assets: [
          'ts-interop.js',
          'bundle-url.js',
          'cacheLoader.js',
          'js-loader.js',
        ],
      },
      {
        assets: ['async.js'],
      },
    ]);

    assert.deepEqual(await run(b), {default: 2});

    let jsBundle = b.getBundles()[0];
    let contents = await outputFS.readFile(jsBundle.filePath, 'utf8');
    assert(
      /.then\(function\(res\) {\n.*return __importStar\(res\)/.test(contents),
    );
  });

  it('should detect typescript style async requires in commonjs with esModuleInterop flag and arrow functions', async () => {
    let b = await bundle(
      path.join(__dirname, '/integration/require-async/ts-interop-arrow.js'),
    );

    assertBundles(b, [
      {
        name: 'ts-interop-arrow.js',
        assets: [
          'ts-interop-arrow.js',
          'bundle-url.js',
          'cacheLoader.js',
          'js-loader.js',
        ],
      },
      {
        assets: ['async.js'],
      },
    ]);

    assert.deepEqual(await run(b), {default: 2});

    let jsBundle = b.getBundles()[0];
    let contents = await outputFS.readFile(jsBundle.filePath, 'utf8');
    assert(/.then\(\(res\)=>__importStar\(res\)/.test(contents));
  });

  it('should detect rollup style async requires in commonjs', async () => {
    let b = await bundle(
      path.join(__dirname, '/integration/require-async/rollup.js'),
    );

    assertBundles(b, [
      {
        name: 'rollup.js',
        assets: [
          'rollup.js',
          'bundle-url.js',
          'cacheLoader.js',
          'js-loader.js',
        ],
      },
      {
        assets: ['async.js'],
      },
    ]);

    assert.equal(await run(b), 2);
  });

  it('should only detect requires that are returned from the promise', async () => {
    let b = await bundle(
      path.join(__dirname, '/integration/require-async/sync.js'),
    );

    assertBundles(b, [
      {
        name: 'sync.js',
        assets: ['sync.js', 'async.js'],
      },
    ]);

    assert.equal(await run(b), 5);
  });

  it('should properly chain a dynamic import wrapped in a Promise.resolve()', async () => {
    let b = await bundle(
      path.join(__dirname, '/integration/require-async/resolve-chain.js'),
    );

    assertBundles(b, [
      {
        name: 'resolve-chain.js',
        assets: [
          'resolve-chain.js',
          'bundle-url.js',
          'cacheLoader.js',
          'js-loader.js',
        ],
      },
      {
        assets: ['async.js'],
      },
    ]);

    assert.equal(await run(b), 1337);
  });

  it('should detect parcel style async requires in commonjs', async () => {
    let b = await bundle(
      path.join(__dirname, '/integration/require-async/parcel.js'),
    );

    assertBundles(b, [
      {
        name: 'parcel.js',
        assets: [
          'parcel.js',
          'bundle-url.js',
          'cacheLoader.js',
          'js-loader.js',
        ],
      },
      {
        assets: ['async.js'],
      },
    ]);

    assert.equal(await run(b), 2);
  });

  it('should detect requires in commonjs with plain template literals', async function () {
    let b = await bundle(
      path.join(
        __dirname,
        '/integration/commonjs-template-literal-plain/index.js',
      ),
    );
    let dist = await outputFS.readFile(
      b.getBundles().find(b => b.type === 'js').filePath,
      'utf8',
    );
    assert(dist.includes('$accoi$lodash = require("lodash");'));

    let add = await run(b);
    assert.equal(add(2, 3), 5);
  });

  it(`should detect requires in commonjs with plain template literals`, async function () {
    let b = await bundle(
      path.join(
        __dirname,
        '/integration/commonjs-template-literal-interpolation/index.js',
      ),
    );
    let dist = await outputFS.readFile(
      b.getBundles().find(b => b.type === 'js').filePath,
      'utf8',
    );
    assert(
      dist.includes(
        'const add = require(`lodash/${$9b3d93bfdf73f5b0$var$fn}`);',
      ),
    );

    let add = await run(b);
    assert.equal(add(2, 3), 5);
  });

  it('only updates bundle names of changed bundles for browsers', async () => {
    let fixtureDir = path.join(__dirname, '/integration/name-invalidation');
    let _bundle = () =>
      bundle(path.join(fixtureDir, 'index.js'), {
        inputFS: overlayFS,
        mode: 'production',
        defaultTargetOptions: {
          shouldScopeHoist: false,
          shouldOptimize: false,
        },
      });

    let first = await _bundle();
    assert.equal(await (await run(first)).default, 42);

    let bPath = path.join(fixtureDir, 'b.js');
    await overlayFS.mkdirp(fixtureDir);
    overlayFS.writeFile(
      bPath,
      (await overlayFS.readFile(bPath, 'utf8')).replace('42', '43'),
    );

    let second = await _bundle();
    assert.equal(await (await run(second)).default, 43);

    let getBundleNameWithPrefix = (b, prefix) =>
      b
        .getBundles()
        .map(bundle => path.basename(bundle.filePath))
        .find(name => name.startsWith(prefix));

    assert.equal(
      getBundleNameWithPrefix(first, 'a'),
      getBundleNameWithPrefix(second, 'a'),
    );
    assert.notEqual(
      getBundleNameWithPrefix(first, 'b'),
      getBundleNameWithPrefix(second, 'b'),
    );
  });

  it('can load the same resource when referenced in multiple bundles', async () => {
    let b = await bundle(
      path.join(
        __dirname,
        '/integration/same-resource-multiple-bundles/index.js',
      ),
    );

    let res = await run(b);
    assert(url.parse(await res.default()).pathname.startsWith('/resource'));
  });

  it('can static import and dynamic import in the same bundle without creating a new bundle', async () => {
    let b = await bundle(
      path.join(__dirname, '/integration/sync-async/same-bundle.js'),
      {mode: 'production', defaultTargetOptions: {shouldScopeHoist: false}},
    );

    assertBundles(b, [
      {
        name: 'same-bundle.js',
        assets: [
          'same-bundle.js',
          'get-dep.js',
          'get-dep-2.js',
          'dep.js',
          'esmodule-helpers.js',
        ],
      },
    ]);

    assert.deepEqual(await (await run(b)).default, [42, 42, 42]);
  });

  it('async dependency can be resolved internally and externally from two different bundles', async () => {
    let b = await bundle(
      ['entry1.js', 'entry2.js'].map(entry =>
        path.join(
          __dirname,
          '/integration/async-dep-internal-external/',
          entry,
        ),
      ),
      {
        mode: 'production',
        defaultTargetOptions: {
          shouldScopeHoist: true,
        },
      },
    );

    assertBundles(b, [
      {
        assets: ['async.js'],
      },
      {
        name: 'entry1.js',
        assets: ['child.js', 'entry1.js', 'async.js'],
      },
      {
        name: 'entry2.js',
        assets: [
          'bundle-manifest.js',
          'bundle-url.js',
          'cacheLoader.js',
          'child.js',
          'entry2.js',
          'js-loader.js',
        ],
      },
    ]);
  });

  it('can static import and dynamic import in the same bundle ancestry without creating a new bundle', async () => {
    let b = await bundle(
      path.join(__dirname, '/integration/sync-async/same-ancestry.js'),
      {mode: 'production', defaultTargetOptions: {shouldScopeHoist: false}},
    );

    assertBundles(b, [
      {
        name: 'same-ancestry.js',
        assets: [
          'bundle-manifest.js',
          'bundle-url.js',
          'cacheLoader.js',
          'dep.js',
          'js-loader.js',
          'same-ancestry.js',
          'esmodule-helpers.js',
        ],
      },
      {
        assets: ['get-dep.js'],
      },
    ]);

    assert.deepEqual(await (await run(b)).default, [42, 42]);
  });

  it('can static import and dynamic import in the same bundle when another bundle requires async', async () => {
    let b = await bundle(
      ['same-bundle.js', 'get-dep.js'].map(entry =>
        path.join(__dirname, '/integration/sync-async/', entry),
      ),
      {
        mode: 'production',
        defaultTargetOptions: {
          shouldScopeHoist: false,
        },
      },
    );

    assertBundles(b, [
      {
        assets: ['dep.js'],
      },
      {
        name: 'same-bundle.js',
        assets: [
          'same-bundle.js',
          'get-dep.js',
          'get-dep-2.js',
          'dep.js',
          'esmodule-helpers.js',
        ],
      },
      {
        name: 'get-dep.js',
        assets: [
          'bundle-manifest.js',
          'bundle-url.js',
          'cacheLoader.js',
          'get-dep.js',
          'js-loader.js',
          'esmodule-helpers.js',
        ],
      },
    ]);

    let bundles = b.getBundles();
    let sameBundle = bundles.find(b => b.name === 'same-bundle.js');
    let getDep = bundles.find(b => b.name === 'get-dep.js');

    assert.deepEqual(
      await (
        await runBundle(b, sameBundle)
      ).default,
      [42, 42, 42],
    );
    assert.deepEqual(await (await runBundle(b, getDep)).default, 42);
  });

  it("can share dependencies between a shared bundle and its sibling's descendants", async () => {
    let b = await bundle(
      path.join(
        __dirname,
        '/integration/shared-exports-for-sibling-descendant/index.js',
      ),
      {
        mode: 'production',
        defaultTargetOptions: {
          shouldScopeHoist: false,
        },
      },
    );

    assertBundles(b, [
      {
        assets: ['wraps.js', 'lodash.js'],
      },
      {
        assets: ['a.js'],
      },
      {
        assets: ['child.js'],
      },
      {
        assets: ['grandchild.js'],
      },
      {
        assets: ['b.js'],
      },
      {
        name: 'index.js',
        assets: [
          'bundle-manifest.js',
          'bundle-url.js',
          'cacheLoader.js',
          'index.js',
          'js-loader.js',
          'esmodule-helpers.js',
        ],
      },
    ]);

    assert.deepEqual(await (await run(b)).default, [3, 5]);
  });

  it('can run an entry bundle whose entry asset is present in another bundle', async () => {
    let b = await bundle(
      ['index.js', 'value.js'].map(basename =>
        path.join(__dirname, '/integration/sync-entry-shared', basename),
      ),
    );

    assertBundles(b, [
      {
        name: 'index.js',
        assets: [
          'index.js',
          'bundle-url.js',
          'cacheLoader.js',
          'js-loader.js',
          'esmodule-helpers.js',
        ],
      },
      {name: 'value.js', assets: ['value.js', 'esmodule-helpers.js']},
      {assets: ['async.js']},
    ]);

    assert.equal(await (await run(b)).default, 43);
  });

  it('can run an async bundle whose entry asset is present in another bundle', async () => {
    let b = await bundle(
      path.join(__dirname, '/integration/async-entry-shared/index.js'),
    );

    assertBundles(b, [
      {
        name: 'index.js',
        assets: [
          'index.js',
          'bundle-url.js',
          'cacheLoader.js',
          'js-loader.js',
          'esmodule-helpers.js',
        ],
      },
      {assets: ['value.js']},
      {assets: ['async.js']},
    ]);

    assert.deepEqual(await (await run(b)).default, [42, 43]);
  });

  it('should display a codeframe on a Terser parse error', async () => {
    let fixture = path.join(__dirname, 'integration/terser-codeframe/index.js');
    let code = await inputFS.readFileSync(fixture, 'utf8');
    await assert.rejects(
      () =>
        bundle(fixture, {
          defaultTargetOptions: {
            shouldOptimize: true,
          },
        }),
      {
        name: 'BuildError',
        diagnostics: [
          {
            message: 'Name expected',
            origin: '@parcel/optimizer-terser',
            codeFrames: [
              {
                filePath: undefined,
                language: 'js',
                code,
                codeHighlights: [
                  {
                    message: 'Name expected',
                    start: {
                      column: 4,
                      line: 1,
                    },
                    end: {
                      column: 4,
                      line: 1,
                    },
                  },
                ],
              },
            ],
            hints: ["It's likely that Terser doesn't support this syntax yet."],
          },
        ],
      },
    );
  });

  it('can run an async bundle that depends on a nonentry asset in a sibling', async () => {
    let b = await bundle(
      ['index.js', 'other-entry.js'].map(basename =>
        path.join(
          __dirname,
          '/integration/async-entry-shared-sibling',
          basename,
        ),
      ),
    );

    assertBundles(b, [
      {
        name: 'index.js',
        assets: [
          'index.js',
          'bundle-url.js',
          'cacheLoader.js',
          'js-loader.js',
          'esmodule-helpers.js',
        ],
      },
      {
        name: 'other-entry.js',
        assets: [
          'other-entry.js',
          'bundle-url.js',
          'cacheLoader.js',
          'js-loader.js',
        ],
      },
      {assets: ['a.js', 'value.js', 'esmodule-helpers.js']},
      {assets: ['b.js']},
    ]);

    assert.deepEqual(await (await run(b)).default, 43);
  });

  it('can share sibling bundles reachable from a common dependency', async () => {
    let b = await bundle(
      path.join(
        __dirname,
        '/integration/shared-sibling-common-dependency/index.js',
      ),
    );

    let bundles = b.getBundles();
    let asyncJsBundles = bundles.filter(
      b => !b.needsStableName && b.type === 'js',
    );
    assert.equal(asyncJsBundles.length, 2);

    // Every bundlegroup with an async js bundle should have the corresponding css
    for (let bundle of asyncJsBundles) {
      for (let bundleGroup of b.getBundleGroupsContainingBundle(bundle)) {
        let bundlesInGroup = b.getBundlesInBundleGroup(bundleGroup);
        assert(bundlesInGroup.find(s => s.type === 'css'));
      }
    }
  });

  it('should throw a diagnostic for unkown pipelines', async function () {
    let fixture = path.join(__dirname, 'integration/pipeline-unknown/a.js');
    let code = await inputFS.readFileSync(fixture, 'utf8');
    await assert.rejects(() => bundle(fixture), {
      name: 'BuildError',
      diagnostics: [
        {
          message: "Failed to resolve 'strange-pipeline:./b.js' from './a.js'",
          origin: '@parcel/core',
          codeFrames: [
            {
              filePath: fixture,
              code,
              codeHighlights: [
                {
                  start: {
                    column: 19,
                    line: 1,
                  },
                  end: {
                    column: 43,
                    line: 1,
                  },
                },
              ],
            },
          ],
        },
        {
          message: "Unknown url scheme or pipeline 'strange-pipeline:'",
          origin: '@parcel/resolver-default',
        },
      ],
    });
  });

  it('can create a bundle starting with a dot', async function () {
    let b = await bundle(
      path.join(__dirname, '/integration/dotfile-bundle/index.js'),
    );

    assertBundles(b, [
      {
        name: '.output.js',
        assets: ['index.js'],
      },
    ]);
  });

  it('should not automatically name bundle files starting with a dot', async function () {
    await bundle(
      path.join(__dirname, '/integration/bundle-naming/.invisible/index.js'),
    );
    let bundleFiles = await outputFS.readdir(distDir);
    let renamedSomeFiles = bundleFiles.some(currFile =>
      currFile.startsWith('invisible.'),
    );
    let namedWithDot = bundleFiles.some(currFile =>
      currFile.startsWith('.invisible.'),
    );
    assert.equal(renamedSomeFiles, true);
    assert.equal(namedWithDot, false);
  });

  it('should support duplicate re-exports without scope hoisting', async function () {
    let b = await bundle(
      path.join(__dirname, 'integration/js-duplicate-re-exports/index.js'),
    );
    let res = await run(b);
    assert.equal(res.a, 'a');
    assert.equal(res.b, 'b');
    assert.equal(typeof res.c, 'function');
  });

  it('should prioritize named exports before re-exports withput scope hoisting (before)', async () => {
    let b = await bundle(
      path.join(
        __dirname,
        'integration/scope-hoisting/es6/re-export-priority/entry-a.mjs',
      ),
    );

    let res = await run(b, null, {require: false});
    assert.equal(res.output, 2);
  });

  it('should prioritize named exports before re-exports without scope hoisting (after)', async () => {
    let b = await bundle(
      path.join(
        __dirname,
        'integration/scope-hoisting/es6/re-export-priority/entry-b.mjs',
      ),
    );

    let res = await run(b, null, {require: false});
    assert.equal(res.output, 2);
  });

  it('should exclude default from export all declaration', async function () {
    let b = await bundle(
      path.join(__dirname, 'integration/js-export-all/index.js'),
    );
    let res = await run(b);
    assert.deepEqual(res, {a: 4});
  });

  it('should not use arrow functions for reexport declarations unless supported', async function () {
    let b = await bundle(
      path.join(__dirname, 'integration/js-export-arrow-support/index.js'),
    );
    let content = await outputFS.readFile(b.getBundles()[0].filePath, 'utf8');
    assert(!content.includes('=>'));
  });

  it('should support import namespace declarations of other ES modules', async function () {
    let b = await bundle(
      path.join(__dirname, 'integration/js-import-namespace/a.js'),
    );
    let res = await run(b);
    assert.deepEqual(res, {a: 4, default: 1});
  });

  it('should support import namespace declarations of class from CJS', async function () {
    let b = await bundle(
      path.join(__dirname, 'integration/js-import-namespace/b.js'),
    );
    let res = await run(b);
    assert.equal(typeof res, 'function');
  });

  it('should support import namespace declarations of object from CJS', async function () {
    let b = await bundle(
      path.join(__dirname, 'integration/js-import-namespace/c.js'),
    );
    let res = await run(b);
    assert.deepEqual(res, {foo: 2, default: 3});
  });

  it('should support export namespace declarations', async function () {
    let b = await bundle(
      path.join(__dirname, 'integration/js-export-namespace/index.js'),
    );
    let res = await run(b);
    assert.deepEqual(res, {ns: {a: 4, default: 1}});
  });

  it('should support export default declarations', async function () {
    let b = await bundle(
      path.join(__dirname, 'integration/js-export-default/index.js'),
    );
    let res = await run(b);
    assert.deepEqual(res, {other: 1});
  });

  it('should work with many different types of exports', async function () {
    let b = await bundle(
      path.join(__dirname, 'integration/js-export-many/index.js'),
    );
    let res = await run(b);
    assert.deepEqual(res, {
      foo: 'foo',
      bar: 'bar',
      default: 'baz',
      boo: 'boo',
      foobar: 'foobar',
      type1: 'type1',
      type2: 'type2',
    });
  });

  it('should correctly export functions', async function () {
    let b = await bundle(
      path.join(__dirname, 'integration/js-export-functions/index.js'),
    );
    let res = await run(b);
    assert.deepEqual(Object.keys(res), ['foo', 'bar']);
    assert.strictEqual(res.foo('test'), 'foo:test');
    assert.strictEqual(res.bar('test'), 'bar:test');
  });

  it('should handle exports of imports', async function () {
    let b = await bundle(
      path.join(__dirname, 'integration/js-export-import/index.js'),
    );
    let res = await run(b);
    assert.deepEqual(res, {other: 2});
  });

  it('should handle simultaneous import and reexports of the same identifier', async function () {
    let b = await bundle(
      path.join(__dirname, 'integration/js-export-import-same/index.js'),
    );
    let res = await run(b);
    assert.deepEqual(res, {foo: '123', bar: '1234'});
  });

  it('should generate a unique variable name for imports', async function () {
    let b = await bundle(
      path.join(__dirname, 'integration/js-import-shadow/index.js'),
    );
    let res = await run(b);
    assert.strictEqual(res.baz(), 'foo');
  });

  it('should not replace identifier with a var declaration inside a for loop', async function () {
    let b = await bundle(
      path.join(__dirname, 'integration/js-import-shadow-for-var/index.js'),
    );
    let res = await run(b);
    assert.deepEqual(res.baz(), [0, 1, 2, 3]);
  });

  it('should replace an imported identifier with function locals of the same name', async function () {
    let b = await bundle(
      path.join(__dirname, 'integration/js-import-shadow-func-var/index.js'),
    );
    let res = await run(b);
    assert.deepEqual(res.default, 123);
  });

  it('should replace imported values in member expressions', async function () {
    let b = await bundle(
      path.join(__dirname, 'integration/js-import-member/index.js'),
    );
    let res = await run(b);
    assert.deepEqual(res.default, ['a', 'b', 'bar']);
  });

  it('should retain the correct dependency order between import and reexports', async function () {
    let b = await bundle(
      path.join(__dirname, 'integration/js-import-reexport-dep-order/index.js'),
    );

    let calls = [];
    await run(b, {
      sideEffect(v) {
        calls.push(v);
      },
    });
    assert.deepEqual(calls, ['a', 'b', 'c']);
  });

  it('should not freeze live default imports', async function () {
    let b = await bundle(
      path.join(__dirname, 'integration/js-import-default-live/index.js'),
    );
    let res = await run(b);
    assert.deepEqual(res.default, [123, 789]);
  });

  it('should not rewrite this in arrow function class properties', async function () {
    let b = await bundle(
      path.join(__dirname, 'integration/js-class-this-esm/a.js'),
    );
    let res = await run(b);
    assert.deepEqual(res.default, 'x: 123');
  });

  it('should call named imports without this context', async function () {
    let b = await bundle(
      path.join(__dirname, 'integration/js-import-this/index.js'),
    );
    let res = await run(b, {output: null}, {strict: true});
    assert.deepEqual(res.default, {
      unwrappedNamed: [true, false],
      unwrappedDefault: [true, false],
      unwrappedNamespace: [false, true],
      wrappedNamed: [true, false],
      wrappedDefault: [true, false],
      wrappedNamespace: [false, true],
    });
  });

  it('should only replace free references to require', async () => {
    let b = await bundle(
      path.join(__dirname, 'integration/js-require-free/index.js'),
    );
    let output;
    await run(b, {
      output(v) {
        output = v;
      },
    });
    assert.strictEqual(output, 'a');
  });

  it('should only replace free references to require with scope hoisting', async () => {
    let b = await bundle(
      path.join(__dirname, 'integration/js-require-free/index.js'),
      {
        mode: 'production',
      },
    );
    let output;
    await run(b, {
      output(v) {
        output = v;
      },
    });
    assert.strictEqual(output, 'a');
  });

  it('should support runtime module deduplication', async function () {
    let b = await bundle(
      path.join(__dirname, 'integration/js-runtime-dedup/index.js'),
    );

    assertBundles(b, [
      {
        name: 'index.js',
        assets: ['index.js', 'bundle-url.js', 'cacheLoader.js', 'js-loader.js'],
      },
      {
        assets: ['async1.js', 'shared.js', 'esmodule-helpers.js'],
      },
      {
        assets: ['async2.js', 'shared.js', 'esmodule-helpers.js'],
      },
    ]);

    let res = await run(b);
    assert.equal(await res, true);
  });

  it('should support runtime module deduplication with scope hoisting', async function () {
    let b = await bundle(
      path.join(__dirname, 'integration/js-runtime-dedup/index.js'),
      {
        mode: 'production',
      },
    );

    assertBundles(b, [
      {
        name: 'index.js',
        assets: [
          'index.js',
          'bundle-url.js',
          'cacheLoader.js',
          'js-loader.js',
          'bundle-manifest.js',
        ],
      },
      {
        assets: ['async1.js', 'shared.js'],
      },
      {
        assets: ['async2.js', 'shared.js'],
      },
    ]);

    let res = await run(b);
    assert.equal(await res, true);
  });

  it('should remap locations in diagnostics using the input source map', async () => {
    let fixture = path.join(
      __dirname,
      'integration/diagnostic-sourcemap/index.js',
    );
    let code = await inputFS.readFileSync(fixture, 'utf8');
    await assert.rejects(
      () =>
        bundle(fixture, {
          defaultTargetOptions: {
            shouldOptimize: true,
          },
        }),
      {
        name: 'BuildError',
        diagnostics: [
          {
            message: "Failed to resolve 'foo' from './index.js'",
            origin: '@parcel/core',
            codeFrames: [
              {
                filePath: fixture,
                code,
                codeHighlights: [
                  {
                    start: {
                      line: 11,
                      column: 17,
                    },
                    end: {
                      line: 11,
                      column: 21,
                    },
                  },
                ],
              },
            ],
          },
          {
            message: "Cannot find module 'foo'",
            origin: '@parcel/resolver-default',
            hints: [],
          },
        ],
      },
    );
  });
  it('should reuse a bundle when its main asset (aka bundleroot) is imported sychronously', async function () {
    let b = await bundle(
      path.join(__dirname, 'integration/shared-bundle-single-source/index.js'),
      {
        mode: 'production',
        defaultTargetOptions: {
          shouldScopeHoist: false,
        },
      },
    );

    assertBundles(b, [
      {
        name: 'index.js',
        assets: [
          'index.js',
          'bundle-url.js',
          'cacheLoader.js',
          'css-loader.js',
          'esmodule-helpers.js',
          'js-loader.js',
          'bundle-manifest.js',
        ],
      },
      {
        assets: ['bar.js'],
      },
      {
        assets: ['a.js', 'b.js', 'foo.js'],
      },
      {
        assets: ['styles.css'],
      },
      {
        assets: ['local.html'],
      },
    ]);
  });

  it('should error on undeclared external dependencies for libraries', async function () {
    let fixture = path.join(
      __dirname,
      'integration/undeclared-external/index.js',
    );
    let pkg = path.join(
      __dirname,
      'integration/undeclared-external/package.json',
    );
    await assert.rejects(
      () =>
        bundle(fixture, {
          mode: 'production',
          defaultTargetOptions: {
            shouldOptimize: false,
          },
        }),
      {
        name: 'BuildError',
        diagnostics: [
          {
            message: "Failed to resolve 'lodash' from './index.js'",
            origin: '@parcel/core',
            codeFrames: [
              {
                code: await inputFS.readFile(fixture, 'utf8'),
                filePath: fixture,
                codeHighlights: [
                  {
                    start: {
                      line: 1,
                      column: 19,
                    },
                    end: {
                      line: 1,
                      column: 26,
                    },
                  },
                ],
              },
            ],
          },
          {
            message:
              'External dependency "lodash" is not declared in package.json.',
            origin: '@parcel/resolver-default',
            codeFrames: [
              {
                code: await inputFS.readFile(pkg, 'utf8'),
                filePath: pkg,
                language: 'json',
                codeHighlights: [
                  {
                    message: undefined,
                    start: {
                      line: 5,
                      column: 3,
                    },
                    end: {
                      line: 5,
                      column: 16,
                    },
                  },
                ],
              },
            ],
            hints: ['Add "lodash" as a dependency.'],
          },
        ],
      },
    );
  });

  it('should error on undeclared helpers dependency for libraries', async function () {
    let fixture = path.join(
      __dirname,
      'integration/undeclared-external/helpers.js',
    );
    let pkg = path.join(
      __dirname,
      'integration/undeclared-external/package.json',
    );
    await assert.rejects(
      () =>
        bundle(fixture, {
          mode: 'production',
          defaultTargetOptions: {
            shouldOptimize: false,
          },
        }),
      {
        name: 'BuildError',
        diagnostics: [
          {
            message: md`Failed to resolve '${'@swc/helpers/lib/_class_call_check.js'}' from '${normalizePath(
              require.resolve('@parcel/transformer-js/src/JSTransformer.js'),
            )}'`,
            origin: '@parcel/core',
            codeFrames: [
              {
                code: await inputFS.readFile(fixture, 'utf8'),
                filePath: fixture,
                codeHighlights: [
                  {
                    start: {
                      line: 1,
                      column: 1,
                    },
                    end: {
                      line: 1,
                      column: 1,
                    },
                  },
                ],
              },
            ],
          },
          {
            message:
              'External dependency "@swc/helpers" is not declared in package.json.',
            origin: '@parcel/resolver-default',
            codeFrames: [
              {
                code: await inputFS.readFile(pkg, 'utf8'),
                filePath: pkg,
                language: 'json',
                codeHighlights: [
                  {
                    message: undefined,
                    start: {
                      line: 5,
                      column: 3,
                    },
                    end: {
                      line: 5,
                      column: 16,
                    },
                  },
                ],
              },
            ],
            hints: ['Add "@swc/helpers" as a dependency.'],
          },
        ],
      },
    );
  });

  it('should error on mismatched helpers version for libraries', async function () {
    let fixture = path.join(
      __dirname,
      'integration/undeclared-external/helpers.js',
    );
    let pkg = path.join(
      __dirname,
      'integration/undeclared-external/package.json',
    );
    let pkgContents = JSON.stringify(
      {
        ...JSON.parse(await overlayFS.readFile(pkg, 'utf8')),
        dependencies: {
          '@swc/helpers': '^0.3.0',
        },
      },
      false,
      2,
    );
    await overlayFS.mkdirp(path.dirname(pkg));
    await overlayFS.writeFile(pkg, pkgContents);
    await assert.rejects(
      () =>
        bundle(fixture, {
          mode: 'production',
          inputFS: overlayFS,
          defaultTargetOptions: {
            shouldOptimize: false,
          },
        }),
      {
        name: 'BuildError',
        diagnostics: [
          {
            message: md`Failed to resolve '${'@swc/helpers/lib/_class_call_check.js'}' from '${normalizePath(
              require.resolve('@parcel/transformer-js/src/JSTransformer.js'),
            )}'`,
            origin: '@parcel/core',
            codeFrames: [
              {
                code: await inputFS.readFile(fixture, 'utf8'),
                filePath: fixture,
                codeHighlights: [
                  {
                    start: {
                      line: 1,
                      column: 1,
                    },
                    end: {
                      line: 1,
                      column: 1,
                    },
                  },
                ],
              },
            ],
          },
          {
            message:
              'External dependency "@swc/helpers" does not satisfy required semver range "^0.4.12".',
            origin: '@parcel/resolver-default',
            codeFrames: [
              {
                code: pkgContents,
                filePath: pkg,
                language: 'json',
                codeHighlights: [
                  {
                    message: 'Found this conflicting requirement.',
                    start: {
                      line: 6,
                      column: 21,
                    },
                    end: {
                      line: 6,
                      column: 28,
                    },
                  },
                ],
              },
            ],
            hints: [
              'Update the dependency on "@swc/helpers" to satisfy "^0.4.12".',
            ],
          },
        ],
      },
    );
  });

  describe('multiple import types', function () {
    it('supports both static and dynamic imports to the same specifier in the same file', async function () {
      let b = await bundle(
        path.join(
          __dirname,
          'integration/multiple-import-types/static-dynamic.js',
        ),
      );

      assertBundles(b, [
        {
          type: 'js',
          assets: ['static-dynamic.js', 'other.js', 'esmodule-helpers.js'],
        },
      ]);

      let res = await run(b);
      assert.equal(typeof res.Foo, 'function');
      assert.equal(typeof res.LazyFoo, 'object');
      assert.equal(res.Foo, await res.LazyFoo);
    });

    it('supports both static and dynamic imports to the same specifier in the same file with scope hoisting', async function () {
      let b = await bundle(
        path.join(
          __dirname,
          'integration/multiple-import-types/static-dynamic.js',
        ),
        {
          defaultTargetOptions: {
            outputFormat: 'esmodule',
            isLibrary: true,
            shouldScopeHoist: true,
          },
        },
      );

      assertBundles(b, [
        {
          type: 'js',
          assets: ['static-dynamic.js', 'other.js'],
        },
      ]);

      let res = await run(b);
      assert.equal(typeof res.Foo, 'function');
      assert.equal(typeof res.LazyFoo, 'object');
      assert.equal(res.Foo, await res.LazyFoo);
    });

    it('supports static, dynamic, and url to the same specifier in the same file', async function () {
      let b = await bundle(
        path.join(
          __dirname,
          'integration/multiple-import-types/static-dynamic-url.js',
        ),
      );

      assertBundles(b, [
        {
          type: 'js',
          assets: [
            'static-dynamic-url.js',
            'other.js',
            'esmodule-helpers.js',
            'bundle-url.js',
            'cacheLoader.js',
            'js-loader.js',
          ],
        },
        {
          type: 'js',
          assets: ['other.js', 'esmodule-helpers.js'],
        },
      ]);

      let res = await run(b);
      assert.equal(typeof res.Foo, 'function');
      assert.equal(typeof res.LazyFoo, 'object');
      assert.equal(res.Foo, await res.LazyFoo);
      assert.equal(
        res.url,
        'http://localhost/' + path.basename(b.getBundles()[1].filePath),
      );
    });

    it('supports static, dynamic, and url to the same specifier in the same file with scope hoisting', async function () {
      let b = await bundle(
        path.join(
          __dirname,
          'integration/multiple-import-types/static-dynamic-url.js',
        ),
        {
          defaultTargetOptions: {
            outputFormat: 'esmodule',
            isLibrary: true,
            shouldScopeHoist: true,
          },
        },
      );

      assertBundles(b, [
        {
          type: 'js',
          assets: ['static-dynamic-url.js', 'other.js'],
        },
        {
          type: 'js',
          assets: ['other.js'],
        },
      ]);

      let res = await run(b);
      assert.equal(typeof res.Foo, 'function');
      assert.equal(typeof res.LazyFoo, 'object');
      assert.equal(res.Foo, await res.LazyFoo);
      assert.equal(
        res.url,
        'http://localhost/' + path.basename(b.getBundles()[1].filePath),
      );
    });

    it('supports dynamic import and url to the same specifier in the same file', async function () {
      let b = await bundle(
        path.join(
          __dirname,
          'integration/multiple-import-types/dynamic-url.js',
        ),
      );

      assertBundles(b, [
        {
          type: 'js',
          assets: [
            'dynamic-url.js',
            'esmodule-helpers.js',
            'bundle-url.js',
            'cacheLoader.js',
            'js-loader.js',
          ],
        },
        {
          type: 'js',
          assets: ['other.js', 'esmodule-helpers.js'],
        },
      ]);
      let res = await run(b);
      assert.equal(typeof res.lazy, 'object');
      assert.equal(typeof (await res.lazy), 'function');
      assert.equal(
        res.url,
        'http://localhost/' + path.basename(b.getBundles()[1].filePath),
      );
    });

    it('supports dynamic import and url to the same specifier in the same file with scope hoisting', async function () {
      let b = await bundle(
        path.join(
          __dirname,
          'integration/multiple-import-types/dynamic-url.js',
        ),
        {
          defaultTargetOptions: {
            outputFormat: 'esmodule',
            isLibrary: true,
            shouldScopeHoist: true,
          },
        },
      );

      assertBundles(b, [
        {
          type: 'js',
          assets: ['dynamic-url.js'],
        },
        {
          type: 'js',
          assets: ['other.js'],
        },
      ]);

      let res = await run(b);
      assert.equal(typeof res.lazy, 'object');
      assert.equal(typeof (await res.lazy), 'function');
      assert.equal(
        res.url,
        'http://localhost/' + path.basename(b.getBundles()[1].filePath),
      );
    });

    it('supports static import and inline bundle for the same asset', async function () {
      let b = await bundle(
        path.join(
          __dirname,
          'integration/multiple-import-types/static-inline.js',
        ),
      );

      assertBundles(b, [
        {
          type: 'js',
          assets: ['static-inline.js', 'other.js', 'esmodule-helpers.js'],
        },
        {
          type: 'js',
          assets: ['other.js', 'esmodule-helpers.js'],
        },
      ]);

      let res = await run(b);
      assert.equal(typeof res.Foo, 'function');
      assert.equal(typeof res.text, 'string');
    });

    it('supports static import and inline bundle for the same asset with scope hoisting', async function () {
      let b = await bundle(
        path.join(
          __dirname,
          'integration/multiple-import-types/static-inline.js',
        ),
        {
          defaultTargetOptions: {
            outputFormat: 'esmodule',
            isLibrary: true,
            shouldScopeHoist: true,
          },
        },
      );

      assertBundles(b, [
        {
          type: 'js',
          assets: ['static-inline.js', 'other.js'],
        },
        {
          type: 'js',
          assets: ['other.js'],
        },
      ]);

      let res = await run(b);
      assert.equal(typeof res.Foo, 'function');
      assert.equal(typeof res.text, 'string');
    });

    it('supports dynamic import and inline bundle for the same asset', async function () {
      let b = await bundle(
        path.join(
          __dirname,
          'integration/multiple-import-types/dynamic-inline.js',
        ),
      );

      assertBundles(b, [
        {
          type: 'js',
          assets: [
            'dynamic-inline.js',
            'esmodule-helpers.js',
            'bundle-url.js',
            'cacheLoader.js',
            'js-loader.js',
          ],
        },
        {
          type: 'js',
          assets: ['other.js'],
        },
        {
          type: 'js',
          assets: ['other.js', 'esmodule-helpers.js'],
        },
      ]);

      let res = await run(b);
      assert.equal(typeof res.lazy, 'object');
      assert.equal(typeof (await res.lazy), 'function');
      assert.equal(typeof res.text, 'string');
    });

    it('supports dynamic import and inline bundle for the same asset with scope hoisting', async function () {
      let b = await bundle(
        path.join(
          __dirname,
          'integration/multiple-import-types/dynamic-inline.js',
        ),
        {
          defaultTargetOptions: {
            outputFormat: 'esmodule',
            isLibrary: true,
            shouldScopeHoist: true,
          },
        },
      );

      assertBundles(b, [
        {
          type: 'js',
          assets: ['dynamic-inline.js'],
        },
        {
          type: 'js',
          assets: ['other.js'],
        },
        {
          type: 'js',
          assets: ['other.js'],
        },
      ]);

      let res = await run(b);
      assert.equal(typeof res.lazy, 'object');
      assert.equal(typeof (await res.lazy), 'function');
      assert.equal(typeof res.text, 'string');
    });
  });

  it('should avoid creating a bundle for lazy dependencies already available in a shared bundle', async function () {
    let b = await bundle(
      path.join(
        __dirname,
        'integration/shared-bundle-internalization/index.mjs',
      ),
      {
        mode: 'production',
        defaultTargetOptions: {
          shouldScopeHoist: false,
        },
      },
    );

    assert.deepEqual(await (await run(b)).default, [42, 42]);
  });

  it('should support standalone import.meta', async function () {
    let b = await bundle(
      path.join(__dirname, 'integration/import-meta/index.js'),
    );
    let res = await run(b);
    assert.deepEqual(res.default, {
      meta: {url: 'file:///integration/import-meta/index.js'},
      url: 'file:///integration/import-meta/index.js',
      equal: true,
    });

    assert.equal(Object.getPrototypeOf(res.default.meta), null);
    assert.equal(Object.isExtensible(res.default.meta), true);
    assert.deepEqual(Object.getOwnPropertyDescriptors(res.default.meta), {
      url: {
        writable: true,
        configurable: true,
        enumerable: true,
        value: 'file:///integration/import-meta/index.js',
      },
    });
  });

  it('should support importing async bundles from bundles with different dist paths', async function () {
    let bundleGraph = await bundle(
      ['bar/entry/entry-a.js', 'foo/entry-b.js'].map(f =>
        path.join(__dirname, 'integration/differing-bundle-urls', f),
      ),
      {
        mode: 'production',
        defaultTargetOptions: {
          shouldOptimize: false,
        },
      },
    );
    assertBundles(bundleGraph, [
      {
        name: 'entry-a.js',
        assets: [
          'bundle-manifest.js',
          'bundle-url.js',
          'cacheLoader.js',
          'entry-a.js',
          'js-loader.js',
        ],
      },
      {
        name: 'entry-b.js',
        assets: [
          'bundle-manifest.js',
          'bundle-url.js',
          'cacheLoader.js',
          'entry-b.js',
          'js-loader.js',
        ],
      },
      {name: /deep\.[a-f0-9]+\.js/, assets: ['deep.js']},
      {name: /common\.[a-f0-9]+\.js/, assets: ['index.js']},
    ]);

    let [a, b] = bundleGraph.getBundles().filter(b => b.needsStableName);
    let calls = [];

    let bundles = [
      [await outputFS.readFile(a.filePath, 'utf8'), a],
      [await outputFS.readFile(b.filePath, 'utf8'), b],
    ];

    await runBundles(bundleGraph, a, bundles, {
      sideEffect: v => {
        calls.push(v);
      },
    });

    assert.deepEqual(calls, ['common', 'deep']);
  });

  it('supports deferring unused ESM imports with sideEffects: false', async function () {
    let b = await bundle(
      path.join(__dirname, '/integration/side-effects-false/import.js'),
    );

    let content = await outputFS.readFile(b.getBundles()[0].filePath, 'utf8');

    assert(!content.includes('returned from bar'));

    let called = false;
    let output = await run(b, {
      sideEffect() {
        called = true;
      },
    });

    assert(!called, 'side effect called');
    assert.strictEqual(output.default, 4);
  });

  it('supports ESM imports and requires with sideEffects: false', async function () {
    let b = await bundle(
      path.join(__dirname, '/integration/side-effects-false/import-require.js'),
    );

    let output = await run(b, {
      sideEffect() {},
    });

    assert.strictEqual(output.default, '4returned from bar');
  });

  it('should not affect ESM import order', async function () {
    const b = await bundle(
      path.join(__dirname, '/integration/js-import-initialization/a.mjs'),
    );

    await assert.rejects(
      run(b),
      new ReferenceError("Cannot access 'foo' before initialization"),
    );
  });

  it('should not affect ESM import order with scope hoisting', async function () {
    const b = await bundle(
      path.join(__dirname, '/integration/js-import-initialization/a.mjs'),
      {
        defaultTargetOptions: {
          shouldScopeHoist: true,
        },
      },
    );

    await assert.rejects(
      run(b),
      /^ReferenceError: Cannot access '(.+)' before initialization$/,
    );
  });

  it('should produce working output with both scope hoisting and non scope hoisting targets', async function () {
    let b = await bundle(
      path.join(__dirname, '/integration/re-export-no-scope-hoist'),
      {
        defaultTargetOptions: {
          shouldScopeHoist: true,
        },
      },
    );
    let bundles = b.getBundles();

    let o1, o2;
    await runBundle(b, bundles[0], {
      output: (...o) => (o1 = o),
    });

    await runBundle(b, bundles[1], {
      output: (...o) => (o2 = o),
    });

    assert.deepEqual(o1, ['UIIcon', 'Icon']);
    assert.deepEqual(o2, ['UIIcon', 'Icon']);
  });

  it('should not deduplicate an asset if it will become unreachable', async function () {
    let b = await bundle(
      path.join(
        __dirname,
        'integration/sibling-deduplicate-unreachable/index.js',
      ),
      {
        mode: 'production',
        defaultTargetOptions: {
          shouldScopeHoist: false,
        },
      },
    );
    let res = await run(b);
    assert.equal(await res.default, 'target');
  });

  for (let shouldScopeHoist of [false, true]) {
    let options = {
      defaultTargetOptions: {
        shouldScopeHoist,
      },
    };
    let usesSymbolPropagation = shouldScopeHoist;
    describe(`sideEffects: false with${
      shouldScopeHoist ? '' : 'out'
    } scope-hoisting`, function () {
      if (usesSymbolPropagation) {
        it('supports excluding unused CSS imports', async function () {
          let b = await bundle(
            path.join(
              __dirname,
              '/integration/scope-hoisting/es6/side-effects-css/index.html',
            ),
            options,
          );

          assertBundles(b, [
            {
              name: 'index.html',
              assets: ['index.html'],
            },
            {
              type: 'js',
              assets: ['index.js', 'b1.js'],
            },
            {
              type: 'css',
              assets: ['b1.css'],
            },
          ]);

          let calls = [];
          let res = await run(
            b,
            {
              output: null,
              sideEffect: caller => {
                calls.push(caller);
              },
            },
            {require: false},
          );
          assert.deepEqual(calls, ['b1']);
          assert.deepEqual(res.output, 2);

          let css = await outputFS.readFile(
            b.getBundles().find(bundle => bundle.type === 'css').filePath,
            'utf8',
          );
          assert(!css.includes('.b2'));
        });

        it("doesn't create new bundles for dynamic imports in excluded assets", async function () {
          let b = await bundle(
            path.join(
              __dirname,
              '/integration/scope-hoisting/es6/side-effects-no-new-bundle/index.html',
            ),
            options,
          );

          assertBundles(b, [
            {
              name: 'index.html',
              assets: ['index.html'],
            },
            {
              type: 'js',
              assets: ['index.js', 'b1.js'],
            },
          ]);

          let calls = [];
          let res = await run(
            b,
            {
              output: null,
              sideEffect: caller => {
                calls.push(caller);
              },
            },
            {require: false},
          );
          assert.deepEqual(calls, ['b1']);
          assert.deepEqual(res.output, 2);
        });
      }

      it('supports deferring unused ES6 re-exports (namespace used)', async function () {
        let b = await bundle(
          path.join(
            __dirname,
            '/integration/scope-hoisting/es6/side-effects-re-exports/a.js',
          ),
          options,
        );

        assertBundles(b, [
          {
            type: 'js',
            assets: usesSymbolPropagation
              ? ['a.js', 'message1.js']
              : [
                  'a.js',
                  'esmodule-helpers.js',
                  'index.js',
                  'message1.js',
                  'message3.js',
                ],
          },
        ]);

        if (usesSymbolPropagation) {
          // TODO this only excluded, but should be deferred.
          assert(!findAsset(b, 'message3.js'));
        }

        let calls = [];
        let res = await run(
          b,
          {
            sideEffect: caller => {
              calls.push(caller);
            },
          },
          {require: false},
        );

        assert.deepEqual(
          calls,
          shouldScopeHoist ? ['message1'] : ['message1', 'message3', 'index'],
        );
        assert.deepEqual(res.output, 'Message 1');
      });

      it('supports deferring an unused ES6 re-export (wildcard, empty, unused)', async function () {
        let b = await bundle(
          path.join(
            __dirname,
            '/integration/scope-hoisting/es6/side-effects-re-exports-all-empty/a.js',
          ),
          options,
        );

        if (usesSymbolPropagation) {
          assertDependencyWasExcluded(b, 'index.js', './empty.js');
        }

        assert.deepEqual((await run(b, null, {require: false})).output, 123);
      });

      it('supports deferring unused ES6 re-exports (reexport named used)', async function () {
        let b = await bundle(
          path.join(
            __dirname,
            '/integration/scope-hoisting/es6/side-effects-re-exports/b.js',
          ),
          options,
        );

        if (usesSymbolPropagation) {
          assert(!findAsset(b, 'message1.js'));
          assert(!findAsset(b, 'message3.js'));
        }

        let calls = [];
        let res = await run(
          b,
          {
            sideEffect: caller => {
              calls.push(caller);
            },
          },
          {require: false},
        );

        assert.deepEqual(
          calls,
          shouldScopeHoist
            ? ['message2']
            : ['message1', 'message2', 'message3', 'index'],
        );
        assert.deepEqual(res.output, 'Message 2');
      });

      it('supports deferring unused ES6 re-exports (namespace rename used)', async function () {
        let b = await bundle(
          path.join(
            __dirname,
            '/integration/scope-hoisting/es6/side-effects-re-exports/c.js',
          ),
          options,
        );

        assertBundles(b, [
          {
            type: 'js',
            assets: usesSymbolPropagation
              ? ['c.js', 'message3.js']
              : [
                  'c.js',
                  'esmodule-helpers.js',
                  'index.js',
                  'message1.js',
                  'message3.js',
                ],
          },
        ]);

        if (usesSymbolPropagation) {
          assert(!findAsset(b, 'message1.js'));
        }

        let calls = [];
        let res = await run(
          b,
          {
            sideEffect: caller => {
              calls.push(caller);
            },
          },
          {require: false},
        );

        assert.deepEqual(
          calls,
          shouldScopeHoist ? ['message3'] : ['message1', 'message3', 'index'],
        );
        assert.deepEqual(res.output, {default: 'Message 3'});
      });

      it('supports deferring unused ES6 re-exports (direct export used)', async function () {
        let b = await bundle(
          path.join(
            __dirname,
            '/integration/scope-hoisting/es6/side-effects-re-exports/d.js',
          ),
          options,
        );

        assertDependencyWasExcluded(b, 'index.js', './message2.js');
        if (usesSymbolPropagation) {
          assert(!findAsset(b, 'message1.js'));
          assert(!findAsset(b, 'message3.js'));
        }

        let calls = [];
        let res = await run(
          b,
          {
            sideEffect: caller => {
              calls.push(caller);
            },
          },
          {require: false},
        );

        assert.deepEqual(
          calls,
          shouldScopeHoist ? ['index'] : ['message1', 'message3', 'index'],
        );
        assert.deepEqual(res.output, 'Message 4');
      });

      it('supports chained ES6 re-exports', async function () {
        let b = await bundle(
          path.join(
            __dirname,
            '/integration/scope-hoisting/es6/side-effects-re-exports-chained/index.js',
          ),
          options,
        );

        if (usesSymbolPropagation) {
          assert(!findAsset(b, 'bar.js'));
        }

        let calls = [];
        let res = await run(
          b,
          {
            sideEffect: caller => {
              calls.push(caller);
            },
          },
          {require: false},
        );

        if (shouldScopeHoist) {
          try {
            assert.deepEqual(calls, ['key', 'foo', 'index']);
          } catch (e) {
            // A different dependency order, but this is deemed acceptable as it's sideeffect free
            assert.deepEqual(calls, ['foo', 'key', 'index']);
          }
        } else {
          assert.deepEqual(calls, ['key', 'foo', 'bar', 'types', 'index']);
        }

        assert.deepEqual(res.output, ['key', 'foo']);
      });

      it('should not optimize away an unused ES6 re-export and an used import', async function () {
        let b = await bundle(
          path.join(
            __dirname,
            '/integration/scope-hoisting/es6/side-effects-re-exports-import/a.js',
          ),
          options,
        );

        let res = await run(b, null, {require: false});
        assert.deepEqual(res.output, 123);
      });

      it('should not optimize away an unused ES6 re-export and an used import (different symbols)', async function () {
        let b = await bundle(
          path.join(
            __dirname,
            '/integration/scope-hoisting/es6/side-effects-re-exports-import-different/a.js',
          ),
          options,
        );

        let res = await run(b, null, {require: false});
        assert.deepEqual(res.output, 123);
      });

      it('correctly handles ES6 re-exports in library mode entries', async function () {
        let b = await bundle(
          path.join(
            __dirname,
            '/integration/scope-hoisting/es6/side-effects-re-exports-library/a.js',
          ),
          options,
        );

        let contents = await outputFS.readFile(
          path.join(
            __dirname,
            '/integration/scope-hoisting/es6/side-effects-re-exports-library/build.js',
          ),
          'utf8',
        );
        assert(!contents.includes('console.log'));

        let res = await run(b);
        assert.deepEqual(res, {c1: 'foo'});
      });

      if (shouldScopeHoist) {
        it('correctly updates deferred assets that are reexported', async function () {
          let testDir = path.join(
            __dirname,
            '/integration/scope-hoisting/es6/side-effects-update-deferred-reexported',
          );

          let b = bundler(path.join(testDir, 'index.js'), {
            inputFS: overlayFS,
            outputFS: overlayFS,
            ...options,
          });

          let subscription = await b.watch();

          let bundleEvent = await getNextBuild(b);
          assert(bundleEvent.type === 'buildSuccess');
          let output = await run(bundleEvent.bundleGraph);
          assert.deepEqual(output, '12345hello');

          await overlayFS.mkdirp(path.join(testDir, 'node_modules', 'foo'));
          await overlayFS.copyFile(
            path.join(testDir, 'node_modules', 'foo', 'foo_updated.js'),
            path.join(testDir, 'node_modules', 'foo', 'foo.js'),
          );

          bundleEvent = await getNextBuild(b);
          assert(bundleEvent.type === 'buildSuccess');
          output = await run(bundleEvent.bundleGraph);
          assert.deepEqual(output, '1234556789');

          await subscription.unsubscribe();
        });

        it('correctly updates deferred assets that are reexported and imported directly', async function () {
          let testDir = path.join(
            __dirname,
            '/integration/scope-hoisting/es6/side-effects-update-deferred-direct',
          );

          let b = bundler(path.join(testDir, 'index.js'), {
            inputFS: overlayFS,
            outputFS: overlayFS,
            ...options,
          });

          let subscription = await b.watch();

          let bundleEvent = await getNextBuild(b);
          assert(bundleEvent.type === 'buildSuccess');
          let output = await run(bundleEvent.bundleGraph);
          assert.deepEqual(output, '12345hello');

          await overlayFS.mkdirp(path.join(testDir, 'node_modules', 'foo'));
          await overlayFS.copyFile(
            path.join(testDir, 'node_modules', 'foo', 'foo_updated.js'),
            path.join(testDir, 'node_modules', 'foo', 'foo.js'),
          );

          bundleEvent = await getNextBuild(b);
          assert(bundleEvent.type === 'buildSuccess');
          output = await run(bundleEvent.bundleGraph);
          assert.deepEqual(output, '1234556789');

          await subscription.unsubscribe();
        });

        it('removes deferred reexports when imported from multiple asssets', async function () {
          let b = await bundle(
            path.join(
              __dirname,
              '/integration/scope-hoisting/es6/side-effects-re-exports-multiple-dynamic/a.js',
            ),
            options,
          );

          let contents = await outputFS.readFile(
            b.getBundles()[0].filePath,
            'utf8',
          );

          assert(!contents.includes('$import$'));
          assert(contents.includes('= 1234;'));
          assert(!contents.includes('= 5678;'));

          let output = await run(b);
          assert.deepEqual(output, [1234, {default: 1234}]);
        });
      }

      it('keeps side effects by default', async function () {
        let b = await bundle(
          path.join(
            __dirname,
            '/integration/scope-hoisting/es6/side-effects/a.js',
          ),
          options,
        );

        let called = false;
        let res = await run(
          b,
          {
            sideEffect: () => {
              called = true;
            },
          },
          {require: false},
        );

        assert(called, 'side effect not called');
        assert.deepEqual(res.output, 4);
      });

      it('supports the package.json sideEffects: false flag', async function () {
        let b = await bundle(
          path.join(
            __dirname,
            '/integration/scope-hoisting/es6/side-effects-false/a.js',
          ),
          options,
        );

        let called = false;
        let res = await run(
          b,
          {
            sideEffect: () => {
              called = true;
            },
          },
          {require: false},
        );

        assert(!called, 'side effect called');
        assert.deepEqual(res.output, 4);
      });

      it('supports removing a deferred dependency', async function () {
        let testDir = path.join(
          __dirname,
          '/integration/scope-hoisting/es6/side-effects-false',
        );

        let b = bundler(path.join(testDir, 'a.js'), {
          inputFS: overlayFS,
          outputFS: overlayFS,
          ...options,
        });

        let subscription = await b.watch();

        try {
          let bundleEvent = await getNextBuild(b);
          assert.strictEqual(bundleEvent.type, 'buildSuccess');
          let called = false;
          let res = await run(
            bundleEvent.bundleGraph,
            {
              sideEffect: () => {
                called = true;
              },
            },
            {require: false},
          );
          assert(!called, 'side effect called');
          assert.deepEqual(res.output, 4);
          if (usesSymbolPropagation) {
            assert(!findAsset(bundleEvent.bundleGraph, 'index.js'));
          }

          await overlayFS.mkdirp(path.join(testDir, 'node_modules/bar'));
          await overlayFS.copyFile(
            path.join(testDir, 'node_modules/bar/index.1.js'),
            path.join(testDir, 'node_modules/bar/index.js'),
          );

          bundleEvent = await getNextBuild(b);
          assert.strictEqual(bundleEvent.type, 'buildSuccess');
          called = false;
          res = await run(
            bundleEvent.bundleGraph,
            {
              sideEffect: () => {
                called = true;
              },
            },
            {require: false},
          );
          assert(!called, 'side effect called');
          assert.deepEqual(res.output, 4);
        } finally {
          await subscription.unsubscribe();
        }
      });

      it('supports wildcards', async function () {
        let b = await bundle(
          path.join(
            __dirname,
            '/integration/scope-hoisting/es6/side-effects-false-wildcards/a.js',
          ),
          options,
        );
        let called = false;
        let res = await run(
          b,
          {
            sideEffect: () => {
              called = true;
            },
          },
          {require: false},
        );

        if (usesSymbolPropagation) {
          assert(!called, 'side effect called');
        }
        assert.deepEqual(res.output, 'bar');
      });

      it('correctly handles excluded and wrapped reexport assets', async function () {
        let b = await bundle(
          path.join(
            __dirname,
            '/integration/scope-hoisting/es6/side-effects-false-wrap-excluded/a.js',
          ),
          options,
        );

        let res = await run(b, null, {require: false});
        assert.deepEqual(res.output, 4);
      });

      it('supports the package.json sideEffects flag with an array', async function () {
        let b = await bundle(
          path.join(
            __dirname,
            '/integration/scope-hoisting/es6/side-effects-array/a.js',
          ),
          options,
        );

        let calls = [];
        let res = await run(
          b,
          {
            sideEffect: caller => {
              calls.push(caller);
            },
          },
          {require: false},
        );

        assert(calls.toString() == 'foo', "side effect called for 'foo'");
        assert.deepEqual(res.output, 4);
      });

      it('supports the package.json sideEffects: false flag with shared dependencies', async function () {
        let b = await bundle(
          path.join(
            __dirname,
            '/integration/scope-hoisting/es6/side-effects-false-duplicate/a.js',
          ),
          options,
        );

        let called = false;
        let res = await run(
          b,
          {
            sideEffect: () => {
              called = true;
            },
          },
          {require: false},
        );

        assert(!called, 'side effect called');
        assert.deepEqual(res.output, 6);
      });

      it('supports the package.json sideEffects: false flag with shared dependencies and code splitting', async function () {
        let b = await bundle(
          path.join(
            __dirname,
            '/integration/scope-hoisting/es6/side-effects-split/a.js',
          ),
          options,
        );

        let res = await run(b, null, {require: false});
        assert.deepEqual(await res.output, 581);
      });

      it('supports the package.json sideEffects: false flag with shared dependencies and code splitting II', async function () {
        let b = await bundle(
          path.join(
            __dirname,
            '/integration/scope-hoisting/es6/side-effects-split2/a.js',
          ),
          options,
        );

        let res = await run(b, null, {require: false});
        assert.deepEqual(await res.output, [{default: 123, foo: 2}, 581]);
      });

      it('missing exports should be replaced with an empty object', async function () {
        let b = await bundle(
          path.join(
            __dirname,
            '/integration/scope-hoisting/es6/empty-module/a.js',
          ),
          options,
        );

        let res = await run(b, null, {require: false});
        assert.deepEqual(res.output, {b: {}});
      });

      it('supports namespace imports of theoretically excluded reexporting assets', async function () {
        let b = await bundle(
          path.join(
            __dirname,
            '/integration/scope-hoisting/es6/import-namespace-sideEffects/index.js',
          ),
          options,
        );

        let res = await run(b, null, {require: false});
        assert.deepEqual(res.output, {Main: 'main', a: 'foo', b: 'bar'});
      });

      it('can import from a different bundle via a re-export', async function () {
        let b = await bundle(
          path.join(
            __dirname,
            '/integration/scope-hoisting/es6/re-export-bundle-boundary-side-effects/index.js',
          ),
          options,
        );

        let res = await run(b, null, {require: false});
        assert.deepEqual(await res.output, ['operational', 'ui']);
      });

      it('supports excluding multiple chained namespace reexports', async function () {
        let b = await bundle(
          path.join(
            __dirname,
            '/integration/scope-hoisting/es6/side-effects-chained-re-exports-multiple/a.js',
          ),
          options,
        );

        if (usesSymbolPropagation) {
          assert(!findAsset(b, 'symbol1.js'));
        }

        let calls = [];
        let res = await run(
          b,
          {
            sideEffect: caller => {
              calls.push(caller);
            },
          },
          {require: false},
        );

        assert.deepEqual(
          calls,
          shouldScopeHoist
            ? ['message1']
            : [
                'message1',
                'message2',
                'message',
                'symbol1',
                'symbol2',
                'symbol',
              ],
        );
        assert.deepEqual(res.output, 'Message 1');
      });

      it('supports excluding when doing both exports and reexports', async function () {
        let b = await bundle(
          path.join(
            __dirname,
            '/integration/scope-hoisting/es6/side-effects-export-reexport/a.js',
          ),
          options,
        );

        if (usesSymbolPropagation) {
          assert(!findAsset(b, 'other.js'));
        }

        let calls = [];
        let res = await run(
          b,
          {
            sideEffect: caller => {
              calls.push(caller);
            },
          },
          {require: false},
        );

        assert.deepEqual(
          calls,
          usesSymbolPropagation ? ['index'] : ['other', 'index'],
        );
        assert.deepEqual(res.output, 'Message 1');
      });

      it('supports deferring with chained renaming reexports', async function () {
        let b = await bundle(
          path.join(
            __dirname,
            '/integration/scope-hoisting/es6/side-effects-re-exports-rename-chained/a.js',
          ),
          options,
        );

        // assertDependencyWasExcluded(b, 'message.js', './message2');

        let calls = [];
        let res = await run(
          b,
          {
            sideEffect: caller => {
              calls.push(caller);
            },
          },
          {require: false},
        );

        assert.deepEqual(
          calls,
          shouldScopeHoist
            ? ['message1']
            : ['message1', 'message2', 'message', 'index2', 'index'],
        );
        assert.deepEqual(res.output, 'Message 1');
      });

      it('supports named and renamed reexports of the same asset (default used)', async function () {
        let b = await bundle(
          path.join(
            __dirname,
            '/integration/scope-hoisting/es6/side-effects-re-exports-rename-same2/a.js',
          ),
          options,
        );

        if (usesSymbolPropagation) {
          assert.deepStrictEqual(
            new Set(b.getUsedSymbols(nullthrows(findAsset(b, 'other.js')))),
            new Set(['bar']),
          );
        }

        let calls = [];
        let res = await run(
          b,
          {
            sideEffect: caller => {
              calls.push(caller);
            },
          },
          {require: false},
        );

        assert.deepEqual(
          calls,
          shouldScopeHoist ? ['other'] : ['other', 'index'],
        );
        assert.deepEqual(res.output, 'bar');
      });

      it('supports named and renamed reexports of the same asset (named used)', async function () {
        let b = await bundle(
          path.join(
            __dirname,
            '/integration/scope-hoisting/es6/side-effects-re-exports-rename-same2/b.js',
          ),
          options,
        );

        if (usesSymbolPropagation) {
          assert.deepStrictEqual(
            new Set(b.getUsedSymbols(nullthrows(findAsset(b, 'other.js')))),
            new Set(['bar']),
          );
        }

        let calls = [];
        let res = await run(
          b,
          {
            sideEffect: caller => {
              calls.push(caller);
            },
          },
          {require: false},
        );

        assert.deepEqual(
          calls,
          shouldScopeHoist ? ['other'] : ['other', 'index'],
        );
        assert.deepEqual(res.output, 'bar');
      });

      it('supports named and renamed reexports of the same asset (namespace used)', async function () {
        let b = await bundle(
          path.join(
            __dirname,
            '/integration/scope-hoisting/es6/side-effects-re-exports-rename-same/index.js',
          ),
          options,
        );

        let res = await run(b, null, {require: false});
        assert.deepEqual(res.output, [{value1: 123, value2: 123}, 123, 123]);
      });

      it('supports reexports via variable declaration (unused)', async function () {
        let b = await bundle(
          path.join(
            __dirname,
            '/integration/scope-hoisting/es6/side-effects-re-exports-rename-var-unused/index.js',
          ),
          options,
        );

        let res = await run(b, {}, {require: false});
        assert.deepEqual((await res.output).foo, 'foo');
      });

      it('supports named and namespace exports of the same asset (named used)', async function () {
        let b = await bundle(
          path.join(
            __dirname,
            '/integration/scope-hoisting/es6/side-effects-re-exports-namespace-same/a.js',
          ),
          options,
        );

        if (usesSymbolPropagation) {
          assert(!findAsset(b, 'index.js'));
          assert.deepStrictEqual(
            new Set(b.getUsedSymbols(nullthrows(findAsset(b, 'other.js')))),
            new Set(['default']),
          );
        }

        let calls = [];
        let res = await run(
          b,
          {
            sideEffect: caller => {
              calls.push(caller);
            },
          },
          {require: false},
        );

        assert.deepEqual(
          calls,
          shouldScopeHoist ? ['other'] : ['other', 'index'],
        );
        assert.deepEqual(res.output, ['foo']);
      });

      it('supports named and namespace exports of the same asset (namespace used)', async function () {
        let b = await bundle(
          path.join(
            __dirname,
            '/integration/scope-hoisting/es6/side-effects-re-exports-namespace-same/b.js',
          ),
          options,
        );

        if (usesSymbolPropagation) {
          assert(!findAsset(b, 'index.js'));
          assert.deepStrictEqual(
            new Set(b.getUsedSymbols(nullthrows(findAsset(b, 'other.js')))),
            new Set(['bar']),
          );
        }

        let calls = [];
        let res = await run(
          b,
          {
            sideEffect: caller => {
              calls.push(caller);
            },
          },
          {require: false},
        );

        assert.deepEqual(
          calls,
          shouldScopeHoist ? ['other'] : ['other', 'index'],
        );
        assert.deepEqual(res.output, ['bar']);
      });

      it('supports named and namespace exports of the same asset (both used)', async function () {
        let b = await bundle(
          path.join(
            __dirname,
            '/integration/scope-hoisting/es6/side-effects-re-exports-namespace-same/c.js',
          ),
          options,
        );

        if (usesSymbolPropagation) {
          assert(!findAsset(b, 'index.js'));
          assert.deepStrictEqual(
            new Set(b.getUsedSymbols(nullthrows(findAsset(b, 'other.js')))),
            new Set(['default', 'bar']),
          );
        }

        let calls = [];
        let res = await run(
          b,
          {
            sideEffect: caller => {
              calls.push(caller);
            },
          },
          {require: false},
        );

        assert.deepEqual(
          calls,
          shouldScopeHoist ? ['other'] : ['other', 'index'],
        );
        assert.deepEqual(res.output, ['foo', 'bar']);
      });

      it('supports partially used reexporting index file', async function () {
        let b = await bundle(
          path.join(
            __dirname,
            '/integration/scope-hoisting/es6/side-effects-re-exports-partially-used/index.js',
          ),
          options,
        );

        let calls = [];
        let res = (
          await run(
            b,
            {
              sideEffect: caller => {
                calls.push(caller);
              },
            },
            {require: false},
          )
        ).output;

        let [v, async] = res;

        assert.deepEqual(calls, shouldScopeHoist ? ['b'] : ['a', 'b', 'index']);
        assert.deepEqual(v, 2);

        v = await async();
        assert.deepEqual(
          calls,
          shouldScopeHoist
            ? ['b', 'a', 'index', 'dynamic']
            : ['a', 'b', 'index', 'dynamic'],
        );
        assert.deepEqual(v.default, [1, 3]);
      });

      it('supports deferring non-weak dependencies that are not used', async function () {
        let b = await bundle(
          path.join(
            __dirname,
            '/integration/scope-hoisting/es6/side-effects-semi-weak/a.js',
          ),
          options,
        );

        // assertDependencyWasExcluded(b, 'esm2.js', './other.js');

        let calls = [];
        let res = await run(
          b,
          {
            sideEffect: caller => {
              calls.push(caller);
            },
          },
          {require: false},
        );

        assert.deepEqual(
          calls,
          shouldScopeHoist ? ['esm1'] : ['esm1', 'other', 'esm2', 'index'],
        );
        assert.deepEqual(res.output, 'Message 1');
      });

      it('supports excluding CommonJS (CommonJS unused)', async function () {
        let b = await bundle(
          path.join(
            __dirname,
            '/integration/scope-hoisting/es6/side-effects-commonjs/a.js',
          ),
          options,
        );

        if (usesSymbolPropagation) {
          assert.deepStrictEqual(
            new Set(b.getUsedSymbols(nullthrows(findAsset(b, 'esm.js')))),
            new Set(['message1']),
          );
          // We can't statically analyze commonjs.js, so message1 appears to be used
          assert.deepStrictEqual(
            new Set(b.getUsedSymbols(nullthrows(findAsset(b, 'commonjs.js')))),
            // the exports object is used freely
            new Set(['*', 'message1']),
          );
          assert.deepStrictEqual(
            new Set(
              b.getUsedSymbols(findDependency(b, 'index.js', './commonjs.js')),
            ),
            new Set(['message1']),
          );
        }

        let calls = [];
        let res = await run(
          b,
          {
            sideEffect: caller => {
              calls.push(caller);
            },
          },
          {require: false},
        );

        assert.deepEqual(calls, ['esm', 'commonjs', 'index']);
        assert.deepEqual(res.output, 'Message 1');
      });

      it('supports excluding CommonJS (CommonJS used)', async function () {
        let b = await bundle(
          path.join(
            __dirname,
            '/integration/scope-hoisting/es6/side-effects-commonjs/b.js',
          ),
          options,
        );

        if (usesSymbolPropagation) {
          assert(!findAsset(b, 'esm.js'));
          assert(!findAsset(b, 'index.js'));
          assert.deepStrictEqual(
            new Set(b.getUsedSymbols(nullthrows(findAsset(b, 'commonjs.js')))),
            // the exports object is used freely
            new Set(['*', 'message2']),
          );
        }

        let calls = [];
        let res = await run(
          b,
          {
            sideEffect: caller => {
              calls.push(caller);
            },
          },
          {require: false},
        );
        assert.deepEqual(
          calls,
          shouldScopeHoist ? ['commonjs'] : ['esm', 'commonjs', 'index'],
        );
        assert.deepEqual(res.output, 'Message 2');
      });
    });
  }
});<|MERGE_RESOLUTION|>--- conflicted
+++ resolved
@@ -2144,8 +2144,6 @@
     ]);
   });
 
-<<<<<<< HEAD
-=======
   it('should create a shared bundle between browser and worker contexts', async () => {
     let b = await bundle(
       path.join(__dirname, '/integration/html-shared-worker/index.html'),
@@ -2205,7 +2203,6 @@
     ]);
   });
 
->>>>>>> 0cf2aff3
   it('should support workers with shared assets between page and worker with async imports', async function () {
     let b = await bundle(
       path.join(__dirname, '/integration/worker-shared-page/index.html'),
