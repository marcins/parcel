{
  "name": "@parcel/workers",
  "version": "2.3.5",
  "description": "Blazing fast, zero configuration web application bundler",
  "license": "MIT",
  "publishConfig": {
    "access": "public"
  },
  "funding": {
    "type": "opencollective",
    "url": "https://opencollective.com/parcel"
  },
  "repository": {
    "type": "git",
    "url": "https://github.com/parcel-bundler/parcel.git"
  },
  "main": "lib/index.js",
  "source": "src/index.js",
  "types": "index.d.ts",
  "engines": {
    "node": ">= 12.0.0"
  },
  "dependencies": {
<<<<<<< HEAD
    "@parcel/diagnostic": "2.3.5",
    "@parcel/logger": "2.3.5",
    "@parcel/types": "2.3.5",
    "@parcel/utils": "2.3.5",
    "chrome-trace-event": "^1.0.2",
=======
    "@parcel/diagnostic": "2.8.3",
    "@parcel/logger": "2.8.3",
    "@parcel/profiler": "2.8.3",
    "@parcel/types": "2.8.3",
    "@parcel/utils": "2.8.3",
>>>>>>> e46be4df
    "nullthrows": "^1.1.1"
  },
  "peerDependencies": {
    "@parcel/core": "^2.3.1"
  },
  "browser": {
    "./src/cpuCount.js": false,
    "./src/process/ProcessWorker.js": false,
    "./src/threads/ThreadsWorker.js": false
  }
}<|MERGE_RESOLUTION|>--- conflicted
+++ resolved
@@ -21,19 +21,11 @@
     "node": ">= 12.0.0"
   },
   "dependencies": {
-<<<<<<< HEAD
     "@parcel/diagnostic": "2.3.5",
     "@parcel/logger": "2.3.5",
+    "@parcel/profiler": "2.3.5",
     "@parcel/types": "2.3.5",
     "@parcel/utils": "2.3.5",
-    "chrome-trace-event": "^1.0.2",
-=======
-    "@parcel/diagnostic": "2.8.3",
-    "@parcel/logger": "2.8.3",
-    "@parcel/profiler": "2.8.3",
-    "@parcel/types": "2.8.3",
-    "@parcel/utils": "2.8.3",
->>>>>>> e46be4df
     "nullthrows": "^1.1.1"
   },
   "peerDependencies": {
