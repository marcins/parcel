--- conflicted
+++ resolved
@@ -1,10 +1,6 @@
 {
   "name": "@parcel/package-manager",
-<<<<<<< HEAD
   "version": "2.3.9",
-=======
-  "version": "2.9.3",
->>>>>>> db3bcae1
   "description": "Blazing fast, zero configuration web application bundler",
   "license": "MIT",
   "publishConfig": {
@@ -46,7 +42,6 @@
     }
   },
   "dependencies": {
-<<<<<<< HEAD
     "@parcel/diagnostic": "2.3.9",
     "@parcel/fs": "2.3.9",
     "@parcel/logger": "2.3.9",
@@ -54,17 +49,7 @@
     "@parcel/types": "2.3.9",
     "@parcel/utils": "2.3.9",
     "@parcel/workers": "2.3.9",
-    "semver": "^5.7.1"
-=======
-    "@parcel/diagnostic": "2.9.3",
-    "@parcel/fs": "2.9.3",
-    "@parcel/logger": "2.9.3",
-    "@parcel/node-resolver-core": "3.0.3",
-    "@parcel/types": "2.9.3",
-    "@parcel/utils": "2.9.3",
-    "@parcel/workers": "2.9.3",
     "semver": "^7.5.2"
->>>>>>> db3bcae1
   },
   "devDependencies": {
     "command-exists": "^1.2.6",
@@ -73,11 +58,7 @@
     "split2": "^3.1.1"
   },
   "peerDependencies": {
-<<<<<<< HEAD
     "@parcel/core": "^2.3.1"
-=======
-    "@parcel/core": "^2.9.3"
->>>>>>> db3bcae1
   },
   "browser": {
     "./src/Npm.js": false,
