{
  "name": "@parcel/package-manager",
<<<<<<< HEAD
  "version": "2.0.11",
=======
  "version": "2.0.0",
>>>>>>> 84da50ae
  "description": "Blazing fast, zero configuration web application bundler",
  "license": "MIT",
  "publishConfig": {
    "access": "public"
  },
  "funding": {
    "type": "opencollective",
    "url": "https://opencollective.com/parcel"
  },
  "repository": {
    "type": "git",
    "url": "https://github.com/parcel-bundler/parcel.git"
  },
  "main": "lib/index.js",
  "source": "src/index.js",
  "types": "index.d.ts",
  "engines": {
    "node": ">= 12.0.0"
  },
  "scripts": {
    "build-ts": "mkdir -p lib && flow-to-ts src/types.js > lib/types.d.ts",
    "check-ts": "tsc --noEmit index.d.ts"
  },
  "dependencies": {
<<<<<<< HEAD
    "@parcel/diagnostic": "2.0.10",
    "@parcel/fs": "2.0.11",
    "@parcel/logger": "2.0.10",
    "@parcel/types": "2.0.11",
    "@parcel/utils": "2.0.11",
    "@parcel/workers": "2.0.11",
=======
    "@parcel/diagnostic": "^2.0.0",
    "@parcel/fs": "^2.0.0",
    "@parcel/logger": "^2.0.0",
    "@parcel/types": "^2.0.0",
    "@parcel/utils": "^2.0.0",
    "@parcel/workers": "^2.0.0",
>>>>>>> 84da50ae
    "command-exists": "^1.2.6",
    "cross-spawn": "^6.0.4",
    "nullthrows": "^1.1.1",
    "semver": "^5.4.1",
    "split2": "^3.1.1"
  },
  "peerDependencies": {
    "@parcel/core": "^2.0.0"
  }
}<|MERGE_RESOLUTION|>--- conflicted
+++ resolved
@@ -1,10 +1,6 @@
 {
   "name": "@parcel/package-manager",
-<<<<<<< HEAD
   "version": "2.0.11",
-=======
-  "version": "2.0.0",
->>>>>>> 84da50ae
   "description": "Blazing fast, zero configuration web application bundler",
   "license": "MIT",
   "publishConfig": {
@@ -29,21 +25,12 @@
     "check-ts": "tsc --noEmit index.d.ts"
   },
   "dependencies": {
-<<<<<<< HEAD
     "@parcel/diagnostic": "2.0.10",
     "@parcel/fs": "2.0.11",
     "@parcel/logger": "2.0.10",
     "@parcel/types": "2.0.11",
     "@parcel/utils": "2.0.11",
     "@parcel/workers": "2.0.11",
-=======
-    "@parcel/diagnostic": "^2.0.0",
-    "@parcel/fs": "^2.0.0",
-    "@parcel/logger": "^2.0.0",
-    "@parcel/types": "^2.0.0",
-    "@parcel/utils": "^2.0.0",
-    "@parcel/workers": "^2.0.0",
->>>>>>> 84da50ae
     "command-exists": "^1.2.6",
     "cross-spawn": "^6.0.4",
     "nullthrows": "^1.1.1",
