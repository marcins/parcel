{
  "name": "@parcel/graph",
<<<<<<< HEAD
  "version": "2.0.41",
=======
  "version": "2.8.0",
>>>>>>> ae31c3c8
  "description": "Blazing fast, zero configuration web application bundler",
  "license": "MIT",
  "publishConfig": {
    "access": "public"
  },
  "funding": {
    "type": "opencollective",
    "url": "https://opencollective.com/parcel"
  },
  "repository": {
    "type": "git",
    "url": "https://github.com/parcel-bundler/parcel.git"
  },
  "main": "lib/index.js",
  "source": "src/index.js",
  "engines": {
    "node": ">= 12.0.0"
  },
  "dependencies": {
<<<<<<< HEAD
    "@parcel/utils": "2.0.41",
=======
>>>>>>> ae31c3c8
    "nullthrows": "^1.1.1"
  }
}<|MERGE_RESOLUTION|>--- conflicted
+++ resolved
@@ -1,10 +1,6 @@
 {
   "name": "@parcel/graph",
-<<<<<<< HEAD
   "version": "2.0.41",
-=======
-  "version": "2.8.0",
->>>>>>> ae31c3c8
   "description": "Blazing fast, zero configuration web application bundler",
   "license": "MIT",
   "publishConfig": {
@@ -24,10 +20,6 @@
     "node": ">= 12.0.0"
   },
   "dependencies": {
-<<<<<<< HEAD
-    "@parcel/utils": "2.0.41",
-=======
->>>>>>> ae31c3c8
     "nullthrows": "^1.1.1"
   }
 }