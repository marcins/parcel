{
  "name": "@parcel/core",
<<<<<<< HEAD
  "version": "2.3.9",
=======
  "version": "2.9.3",
>>>>>>> db3bcae1
  "license": "MIT",
  "publishConfig": {
    "access": "public"
  },
  "funding": {
    "type": "opencollective",
    "url": "https://opencollective.com/parcel"
  },
  "repository": {
    "type": "git",
    "url": "https://github.com/parcel-bundler/parcel.git"
  },
  "main": "lib/index.js",
  "source": "src/index.js",
  "engines": {
    "node": ">= 12.0.0"
  },
  "scripts": {
    "test": "mocha",
    "test-ci": "mocha",
    "check-ts": "tsc --noEmit index.d.ts"
  },
  "dependencies": {
    "@mischnic/json-sourcemap": "^0.1.0",
<<<<<<< HEAD
    "@parcel/cache": "2.3.9",
    "@parcel/diagnostic": "2.3.9",
    "@parcel/events": "2.3.9",
    "@parcel/fs": "2.3.9",
    "@parcel/graph": "2.3.9",
    "@parcel/hash": "2.3.9",
    "@parcel/logger": "2.3.9",
    "@parcel/package-manager": "2.3.9",
    "@parcel/plugin": "2.3.9",
    "@parcel/profiler": "2.3.9",
    "@parcel/source-map": "^2.1.1",
    "@parcel/types": "2.3.9",
    "@parcel/utils": "2.3.9",
    "@parcel/workers": "2.3.9",
=======
    "@parcel/cache": "2.9.3",
    "@parcel/diagnostic": "2.9.3",
    "@parcel/events": "2.9.3",
    "@parcel/fs": "2.9.3",
    "@parcel/graph": "2.9.3",
    "@parcel/hash": "2.9.3",
    "@parcel/logger": "2.9.3",
    "@parcel/package-manager": "2.9.3",
    "@parcel/plugin": "2.9.3",
    "@parcel/profiler": "2.9.3",
    "@parcel/source-map": "^2.1.1",
    "@parcel/types": "2.9.3",
    "@parcel/utils": "2.9.3",
    "@parcel/workers": "2.9.3",
>>>>>>> db3bcae1
    "abortcontroller-polyfill": "^1.1.9",
    "base-x": "^3.0.8",
    "browserslist": "^4.6.6",
    "clone": "^2.1.1",
    "dotenv": "^7.0.0",
    "dotenv-expand": "^5.1.0",
    "json5": "^2.2.0",
    "msgpackr": "^1.5.4",
    "nullthrows": "^1.1.1",
    "semver": "^7.5.2"
  },
  "devDependencies": {
    "graphviz": "^0.0.9",
    "tempy": "^0.2.1"
  },
  "browser": {
    "./src/serializerCore.js": "./src/serializerCore.browser.js"
  }
}<|MERGE_RESOLUTION|>--- conflicted
+++ resolved
@@ -1,10 +1,6 @@
 {
   "name": "@parcel/core",
-<<<<<<< HEAD
   "version": "2.3.9",
-=======
-  "version": "2.9.3",
->>>>>>> db3bcae1
   "license": "MIT",
   "publishConfig": {
     "access": "public"
@@ -29,7 +25,6 @@
   },
   "dependencies": {
     "@mischnic/json-sourcemap": "^0.1.0",
-<<<<<<< HEAD
     "@parcel/cache": "2.3.9",
     "@parcel/diagnostic": "2.3.9",
     "@parcel/events": "2.3.9",
@@ -44,22 +39,6 @@
     "@parcel/types": "2.3.9",
     "@parcel/utils": "2.3.9",
     "@parcel/workers": "2.3.9",
-=======
-    "@parcel/cache": "2.9.3",
-    "@parcel/diagnostic": "2.9.3",
-    "@parcel/events": "2.9.3",
-    "@parcel/fs": "2.9.3",
-    "@parcel/graph": "2.9.3",
-    "@parcel/hash": "2.9.3",
-    "@parcel/logger": "2.9.3",
-    "@parcel/package-manager": "2.9.3",
-    "@parcel/plugin": "2.9.3",
-    "@parcel/profiler": "2.9.3",
-    "@parcel/source-map": "^2.1.1",
-    "@parcel/types": "2.9.3",
-    "@parcel/utils": "2.9.3",
-    "@parcel/workers": "2.9.3",
->>>>>>> db3bcae1
     "abortcontroller-polyfill": "^1.1.9",
     "base-x": "^3.0.8",
     "browserslist": "^4.6.6",
