// @flow strict-local

import assert from 'assert';
import {createEnvironment} from '../src/Environment';

describe('Environment', () => {
  it('assigns a default environment with nothing passed', () => {
    assert.deepEqual(createEnvironment(), {
<<<<<<< HEAD
      id: '86d7d73792af2fa2046abf3c2ab55aa8',
=======
      id: 'df4026ac04fc13af1373bbf94f5cd301',
>>>>>>> a26f6397
      context: 'browser',
      engines: {
        browsers: ['> 0.25%'],
      },
      includeNodeModules: true,
      outputFormat: 'global',
      isLibrary: false,
      shouldOptimize: false,
      shouldScopeHoist: false,
      sourceMap: undefined,
    });
  });

  it('assigns a node context if a node engine is given', () => {
    assert.deepEqual(createEnvironment({engines: {node: '>= 10.0.0'}}), {
<<<<<<< HEAD
      id: '33b63a51b1b17ee79ab504c2a5a564e9',
=======
      id: '3f3b667d8da182f7b4819d6b24dfa215',
>>>>>>> a26f6397
      context: 'node',
      engines: {
        node: '>= 10.0.0',
      },
      includeNodeModules: false,
      outputFormat: 'commonjs',
      isLibrary: false,
      shouldOptimize: false,
      shouldScopeHoist: false,
      sourceMap: undefined,
    });
  });

  it('assigns a browser context if browser engines are given', () => {
    assert.deepEqual(
      createEnvironment({engines: {browsers: ['last 1 version']}}),
      {
<<<<<<< HEAD
        id: 'd3665a7cc8b5db9caaffe0150e51f313',
=======
        id: '2535eaad0d1d3ccb199dc1b052b94406',
>>>>>>> a26f6397
        context: 'browser',
        engines: {
          browsers: ['last 1 version'],
        },
        includeNodeModules: true,
        outputFormat: 'global',
        isLibrary: false,
        shouldOptimize: false,
        shouldScopeHoist: false,
        sourceMap: undefined,
      },
    );
  });

  it('assigns default engines for node', () => {
    assert.deepEqual(createEnvironment({context: 'node'}), {
<<<<<<< HEAD
      id: '19ef13a8424764abaf7be15b77523770',
=======
      id: 'f61da5725403cc01b4448e3dfef40d92',
>>>>>>> a26f6397
      context: 'node',
      engines: {
        node: '>= 8.0.0',
      },
      includeNodeModules: false,
      outputFormat: 'commonjs',
      isLibrary: false,
      shouldOptimize: false,
      shouldScopeHoist: false,
      sourceMap: undefined,
    });
  });

  it('assigns default engines for browsers', () => {
    assert.deepEqual(createEnvironment({context: 'browser'}), {
<<<<<<< HEAD
      id: '86d7d73792af2fa2046abf3c2ab55aa8',
=======
      id: 'df4026ac04fc13af1373bbf94f5cd301',
>>>>>>> a26f6397
      context: 'browser',
      engines: {
        browsers: ['> 0.25%'],
      },
      includeNodeModules: true,
      outputFormat: 'global',
      isLibrary: false,
      shouldOptimize: false,
      shouldScopeHoist: false,
      sourceMap: undefined,
    });
  });
});<|MERGE_RESOLUTION|>--- conflicted
+++ resolved
@@ -6,11 +6,7 @@
 describe('Environment', () => {
   it('assigns a default environment with nothing passed', () => {
     assert.deepEqual(createEnvironment(), {
-<<<<<<< HEAD
-      id: '86d7d73792af2fa2046abf3c2ab55aa8',
-=======
-      id: 'df4026ac04fc13af1373bbf94f5cd301',
->>>>>>> a26f6397
+      id: '4956efeac6786291754a5bb178fa9328',
       context: 'browser',
       engines: {
         browsers: ['> 0.25%'],
@@ -26,11 +22,7 @@
 
   it('assigns a node context if a node engine is given', () => {
     assert.deepEqual(createEnvironment({engines: {node: '>= 10.0.0'}}), {
-<<<<<<< HEAD
-      id: '33b63a51b1b17ee79ab504c2a5a564e9',
-=======
-      id: '3f3b667d8da182f7b4819d6b24dfa215',
->>>>>>> a26f6397
+      id: 'a3bda52ba0cc8110d936ba9026e87e52',
       context: 'node',
       engines: {
         node: '>= 10.0.0',
@@ -48,11 +40,7 @@
     assert.deepEqual(
       createEnvironment({engines: {browsers: ['last 1 version']}}),
       {
-<<<<<<< HEAD
-        id: 'd3665a7cc8b5db9caaffe0150e51f313',
-=======
-        id: '2535eaad0d1d3ccb199dc1b052b94406',
->>>>>>> a26f6397
+        id: 'e98b37e13207980d6e65f6318c6168e2',
         context: 'browser',
         engines: {
           browsers: ['last 1 version'],
@@ -69,11 +57,7 @@
 
   it('assigns default engines for node', () => {
     assert.deepEqual(createEnvironment({context: 'node'}), {
-<<<<<<< HEAD
-      id: '19ef13a8424764abaf7be15b77523770',
-=======
-      id: 'f61da5725403cc01b4448e3dfef40d92',
->>>>>>> a26f6397
+      id: '3586553556d47b982077a1832d4bbcb7',
       context: 'node',
       engines: {
         node: '>= 8.0.0',
@@ -89,11 +73,7 @@
 
   it('assigns default engines for browsers', () => {
     assert.deepEqual(createEnvironment({context: 'browser'}), {
-<<<<<<< HEAD
-      id: '86d7d73792af2fa2046abf3c2ab55aa8',
-=======
-      id: 'df4026ac04fc13af1373bbf94f5cd301',
->>>>>>> a26f6397
+      id: '4956efeac6786291754a5bb178fa9328',
       context: 'browser',
       engines: {
         browsers: ['> 0.25%'],
