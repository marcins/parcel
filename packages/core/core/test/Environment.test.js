--- conflicted
+++ resolved
@@ -6,11 +6,7 @@
 describe('Environment', () => {
   it('assigns a default environment with nothing passed', () => {
     assert.deepEqual(createEnvironment(), {
-<<<<<<< HEAD
-      id: 'e5d75f0af926b1f0',
-=======
-      id: 'c242f987e3544367',
->>>>>>> aafc318d
+      id: '84800407e07f0ea3',
       context: 'browser',
       engines: {
         browsers: ['> 0.25%'],
@@ -28,11 +24,7 @@
 
   it('assigns a node context if a node engine is given', () => {
     assert.deepEqual(createEnvironment({engines: {node: '>= 10.0.0'}}), {
-<<<<<<< HEAD
-      id: 'd55fc9a769dd8cf2',
-=======
-      id: '69e0ab7220ee8f7a',
->>>>>>> aafc318d
+      id: '6879c16395c731db',
       context: 'node',
       engines: {
         node: '>= 10.0.0',
@@ -52,11 +44,7 @@
     assert.deepEqual(
       createEnvironment({engines: {browsers: ['last 1 version']}}),
       {
-<<<<<<< HEAD
-        id: 'ad1e1d2c9acd3f86',
-=======
-        id: '4b5c9005af8c5b19',
->>>>>>> aafc318d
+        id: '823a127cc6376f1c',
         context: 'browser',
         engines: {
           browsers: ['last 1 version'],
@@ -75,11 +63,7 @@
 
   it('assigns default engines for node', () => {
     assert.deepEqual(createEnvironment({context: 'node'}), {
-<<<<<<< HEAD
-      id: '9012ce728747eda4',
-=======
-      id: 'f7c9644283a8698f',
->>>>>>> aafc318d
+      id: '20bc151ae3ec823e',
       context: 'node',
       engines: {
         node: '>= 8.0.0',
@@ -97,11 +81,7 @@
 
   it('assigns default engines for browsers', () => {
     assert.deepEqual(createEnvironment({context: 'browser'}), {
-<<<<<<< HEAD
-      id: 'e5d75f0af926b1f0',
-=======
-      id: 'c242f987e3544367',
->>>>>>> aafc318d
+      id: '84800407e07f0ea3',
       context: 'browser',
       engines: {
         browsers: ['> 0.25%'],
