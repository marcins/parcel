// @flow strict-local

import assert from 'assert';
import path from 'path';
import tempy from 'tempy';
import {inputFS as fs} from '@parcel/test-utils';
import {md} from '@parcel/diagnostic';
import {TargetResolver} from '../src/requests/TargetRequest';
import {DEFAULT_OPTIONS as _DEFAULT_OPTIONS} from './test-utils';

const DEFAULT_OPTIONS = {
  ..._DEFAULT_OPTIONS,
  defaultTargetOptions: {
    ..._DEFAULT_OPTIONS.defaultTargetOptions,
    sourceMaps: true,
  },
};

const COMMON_TARGETS_FIXTURE_PATH = path.join(
  __dirname,
  'fixtures/common-targets',
);

const COMMON_TARGETS_IGNORE_FIXTURE_PATH = path.join(
  __dirname,
  'fixtures/common-targets-ignore',
);

const CUSTOM_TARGETS_FIXTURE_PATH = path.join(
  __dirname,
  'fixtures/custom-targets',
);

const CUSTOM_TARGETS_DISTDIR_FIXTURE_PATH = path.join(
  __dirname,
  'fixtures/custom-targets-distdir',
);

const INVALID_TARGETS_FIXTURE_PATH = path.join(
  __dirname,
  'fixtures/invalid-targets',
);

const INVALID_ENGINES_FIXTURE_PATH = path.join(
  __dirname,
  'fixtures/invalid-engines',
);

const INVALID_DISTPATH_FIXTURE_PATH = path.join(
  __dirname,
  'fixtures/invalid-distpath',
);

const DEFAULT_DISTPATH_FIXTURE_PATHS = {
  none: path.join(__dirname, 'fixtures/targets-default-distdir-none'),
  one: path.join(__dirname, 'fixtures/targets-default-distdir-one'),
  two: path.join(__dirname, 'fixtures/targets-default-distdir-two'),
};

const CONTEXT_FIXTURE_PATH = path.join(__dirname, 'fixtures/context');

describe('TargetResolver', () => {
  let cacheDir;
  beforeEach(() => {
    cacheDir = tempy.directory();
  });

  afterEach(() => {
    return fs.rimraf(cacheDir);
  });

  let api = {
    invalidateOnFileCreate() {},
    invalidateOnFileUpdate() {},
    invalidateOnFileDelete() {},
    invalidateOnEnvChange() {},
    invalidateOnOptionChange() {},
    invalidateOnStartup() {},
    getInvalidations() {
      return [];
    },
    runRequest() {
      throw new Error('Not implemented');
    },
    storeResult() {},
    canSkipSubrequest() {
      return false;
    },
    getPreviousResult() {},
    getRequestResult() {},
    getSubRequests() {
      return [];
    },
  };

  it('resolves exactly specified targets', async () => {
    let targetResolver = new TargetResolver(api, {
      ...DEFAULT_OPTIONS,
      targets: {
        customA: {
          context: 'browser',
          distDir: 'customA',
        },
        customB: {
          distDir: 'customB',
          distEntry: 'b.js',
          engines: {
            node: '>= 8.0.0',
          },
        },
      },
    });

    assert.deepEqual(
      await targetResolver.resolve(COMMON_TARGETS_FIXTURE_PATH),
      [
        {
          name: 'customA',
          publicUrl: '/',
          distDir: path.resolve('customA'),
          env: {
<<<<<<< HEAD
            id: '36e8ffa4ed2bd0c2',
=======
            id: '6d6739300b296419',
>>>>>>> e63235f3
            context: 'browser',
            includeNodeModules: true,
            engines: {
              browsers: ['> 0.25%'],
            },
            outputFormat: 'global',
            isLibrary: false,
            shouldOptimize: false,
            shouldScopeHoist: false,
            sourceMap: {},
            loc: undefined,
            sourceType: 'module',
          },
        },
        {
          name: 'customB',
          publicUrl: '/',
          distEntry: 'b.js',
          distDir: path.resolve('customB'),
          env: {
<<<<<<< HEAD
            id: 'a040e8da04eef6ea',
=======
            id: '8370e1d9bac5928e',
>>>>>>> e63235f3
            context: 'node',
            includeNodeModules: false,
            engines: {
              node: '>= 8.0.0',
            },
            outputFormat: 'commonjs',
            isLibrary: false,
            shouldOptimize: false,
            shouldScopeHoist: false,
            sourceMap: {},
            loc: undefined,
            sourceType: 'module',
          },
        },
      ],
    );
  });

  it('resolves common targets from package.json', async () => {
    let targetResolver = new TargetResolver(api, DEFAULT_OPTIONS);

    assert.deepEqual(
      await targetResolver.resolve(COMMON_TARGETS_FIXTURE_PATH),
      [
        {
          name: 'main',
          distDir: path.join(__dirname, 'fixtures/common-targets/dist/main'),
          distEntry: 'index.js',
          publicUrl: '/',
          env: {
<<<<<<< HEAD
            id: '3e2ae13a8053d0fe',
=======
            id: 'c76b62332705945c',
>>>>>>> e63235f3
            context: 'node',
            engines: {
              node: '>= 8.0.0',
            },
            includeNodeModules: false,
            outputFormat: 'commonjs',
            isLibrary: true,
            shouldOptimize: false,
            shouldScopeHoist: false,
            sourceMap: {},
            loc: undefined,
            sourceType: 'module',
          },
          loc: {
            filePath: path.join(COMMON_TARGETS_FIXTURE_PATH, 'package.json'),
            start: {
              column: 11,
              line: 2,
            },
            end: {
              column: 30,
              line: 2,
            },
          },
        },
        {
          name: 'module',
          distDir: path.join(__dirname, 'fixtures/common-targets/dist/module'),
          distEntry: 'index.js',
          publicUrl: '/',
          env: {
<<<<<<< HEAD
            id: 'df5abacc434d5c3a',
=======
            id: 'df6fdb273f632b46',
>>>>>>> e63235f3
            context: 'browser',
            engines: {
              browsers: ['last 1 version'],
            },
            includeNodeModules: false,
            outputFormat: 'esmodule',
            isLibrary: true,
            shouldOptimize: false,
            shouldScopeHoist: false,
            sourceMap: {
              inlineSources: true,
            },
            loc: undefined,
            sourceType: 'module',
          },
          loc: {
            filePath: path.join(COMMON_TARGETS_FIXTURE_PATH, 'package.json'),
            start: {
              column: 13,
              line: 3,
            },
            end: {
              column: 34,
              line: 3,
            },
          },
        },
        {
          name: 'browser',
          distDir: path.join(__dirname, 'fixtures/common-targets/dist/browser'),
          distEntry: 'index.js',
          publicUrl: '/assets',
          env: {
<<<<<<< HEAD
            id: 'b49ab911e0ea41b5',
=======
            id: 'd827cb8315171b3b',
>>>>>>> e63235f3
            context: 'browser',
            engines: {
              browsers: ['last 1 version'],
            },
            includeNodeModules: false,
            outputFormat: 'commonjs',
            isLibrary: true,
            shouldOptimize: false,
            shouldScopeHoist: false,
            sourceMap: {},
            loc: undefined,
            sourceType: 'module',
          },
          loc: {
            filePath: path.join(COMMON_TARGETS_FIXTURE_PATH, 'package.json'),
            start: {
              column: 14,
              line: 4,
            },
            end: {
              column: 36,
              line: 4,
            },
          },
        },
      ],
    );
  });

  it('allows ignoring common targets from package.json', async () => {
    let targetResolver = new TargetResolver(api, DEFAULT_OPTIONS);

    assert.deepEqual(
      await targetResolver.resolve(COMMON_TARGETS_IGNORE_FIXTURE_PATH),
      [
        {
          name: 'app',
          distDir: path.join(COMMON_TARGETS_IGNORE_FIXTURE_PATH, 'dist'),
          distEntry: 'index.js',
          publicUrl: '/',
          stableEntries: undefined,
          env: {
<<<<<<< HEAD
            id: '4d1c0b1ba11356cb',
=======
            id: 'e9e007a350f036f2',
>>>>>>> e63235f3
            context: 'node',
            engines: {
              node: '>= 8.0.0',
            },
            includeNodeModules: false,
            outputFormat: 'commonjs',
            isLibrary: false,
            shouldOptimize: false,
            shouldScopeHoist: false,
            sourceMap: undefined,
            loc: undefined,
            sourceType: 'module',
          },
          loc: {
            filePath: path.join(
              COMMON_TARGETS_IGNORE_FIXTURE_PATH,
              'package.json',
            ),
            start: {
              column: 10,
              line: 3,
            },
            end: {
              column: 24,
              line: 3,
            },
          },
        },
      ],
    );
  });

  it('resolves custom targets from package.json', async () => {
    let targetResolver = new TargetResolver(api, DEFAULT_OPTIONS);
    assert.deepEqual(
      await targetResolver.resolve(CUSTOM_TARGETS_FIXTURE_PATH),
      [
        {
          name: 'main',
          distDir: path.join(__dirname, 'fixtures/custom-targets/dist/main'),
          distEntry: 'index.js',
          publicUrl: '/',
          env: {
<<<<<<< HEAD
            id: '3e2ae13a8053d0fe',
=======
            id: 'c76b62332705945c',
>>>>>>> e63235f3
            context: 'node',
            engines: {
              node: '>= 8.0.0',
            },
            includeNodeModules: false,
            outputFormat: 'commonjs',
            isLibrary: true,
            shouldOptimize: false,
            shouldScopeHoist: false,
            sourceMap: {},
            loc: undefined,
            sourceType: 'module',
          },
          loc: {
            filePath: path.join(CUSTOM_TARGETS_FIXTURE_PATH, 'package.json'),
            start: {
              column: 11,
              line: 2,
            },
            end: {
              column: 30,
              line: 2,
            },
          },
        },
        {
          name: 'browserModern',
          distDir: path.join(
            __dirname,
            'fixtures/custom-targets/dist/browserModern',
          ),
          distEntry: 'index.js',
          publicUrl: '/',
          stableEntries: undefined,
          env: {
<<<<<<< HEAD
            id: '6aded565672582e3',
=======
            id: 'a44a40bf101f18ec',
>>>>>>> e63235f3
            context: 'browser',
            engines: {
              browsers: ['last 1 version'],
            },
            includeNodeModules: true,
            outputFormat: 'global',
            isLibrary: false,
            shouldOptimize: false,
            shouldScopeHoist: false,
            sourceMap: {},
            loc: undefined,
            sourceType: 'module',
          },
          loc: {
            filePath: path.join(CUSTOM_TARGETS_FIXTURE_PATH, 'package.json'),
            start: {
              column: 20,
              line: 3,
            },
            end: {
              column: 48,
              line: 3,
            },
          },
        },
        {
          name: 'browserLegacy',
          distDir: path.join(
            __dirname,
            'fixtures/custom-targets/dist/browserLegacy',
          ),
          distEntry: 'index.js',
          publicUrl: '/',
          stableEntries: undefined,
          env: {
<<<<<<< HEAD
            id: '55a8772848508bb0',
=======
            id: 'a188d65cbb275231',
>>>>>>> e63235f3
            context: 'browser',
            engines: {
              browsers: ['ie11'],
            },
            includeNodeModules: true,
            outputFormat: 'global',
            isLibrary: false,
            shouldOptimize: false,
            shouldScopeHoist: false,
            sourceMap: {},
            loc: undefined,
            sourceType: 'module',
          },
          loc: {
            filePath: path.join(CUSTOM_TARGETS_FIXTURE_PATH, 'package.json'),
            start: {
              column: 20,
              line: 4,
            },
            end: {
              column: 48,
              line: 4,
            },
          },
        },
      ],
    );
  });

  it('resolves explicit distDir for custom targets from package.json', async () => {
    let targetResolver = new TargetResolver(api, DEFAULT_OPTIONS);
    assert.deepEqual(
      await targetResolver.resolve(CUSTOM_TARGETS_DISTDIR_FIXTURE_PATH),
      [
        {
          name: 'app',
          distDir: path.join(__dirname, 'fixtures/custom-targets-distdir/www'),
          distEntry: undefined,
          publicUrl: 'www',
          env: {
<<<<<<< HEAD
            id: '3762437f35386994',
=======
            id: '4f21c7d6d9f7ead7',
>>>>>>> e63235f3
            context: 'browser',
            engines: {
              browsers: '> 0.25%',
            },
            includeNodeModules: true,
            outputFormat: 'global',
            isLibrary: false,
            shouldOptimize: false,
            shouldScopeHoist: false,
            sourceMap: {},
            loc: undefined,
            sourceType: 'module',
          },
          loc: undefined,
          stableEntries: undefined,
        },
      ],
    );
  });

  it('skips targets with custom entry source for default entry', async () => {
    let targetResolver = new TargetResolver(api, {
      ...DEFAULT_OPTIONS,
      targets: {
        customA: {
          context: 'browser',
          distDir: 'customA',
          source: 'customA/index.js',
        },
        customB: {
          distDir: 'customB',
        },
      },
    });

    assert.deepEqual(
      await targetResolver.resolve(COMMON_TARGETS_FIXTURE_PATH),
      [
        {
          name: 'customB',
          distDir: path.resolve('customB'),
          publicUrl: '/',
          env: {
<<<<<<< HEAD
            id: '36e8ffa4ed2bd0c2',
=======
            id: '6d6739300b296419',
>>>>>>> e63235f3
            context: 'browser',
            engines: {
              browsers: ['> 0.25%'],
            },
            includeNodeModules: true,
            outputFormat: 'global',
            isLibrary: false,
            shouldOptimize: false,
            shouldScopeHoist: false,
            sourceMap: {},
            loc: undefined,
            sourceType: 'module',
          },
        },
      ],
    );
  });

  it('skips other targets with custom entry', async () => {
    let targetResolver = new TargetResolver(api, {
      ...DEFAULT_OPTIONS,
      targets: {
        customA: {
          context: 'browser',
          distDir: 'customA',
          source: 'customA/index.js',
        },
        customB: {
          distDir: 'customB',
        },
      },
    });

    assert.deepEqual(
      await targetResolver.resolve(COMMON_TARGETS_FIXTURE_PATH, 'customA'),
      [
        {
          name: 'customA',
          distDir: path.resolve('customA'),
          publicUrl: '/',
          env: {
<<<<<<< HEAD
            id: '36e8ffa4ed2bd0c2',
=======
            id: '6d6739300b296419',
>>>>>>> e63235f3
            context: 'browser',
            engines: {
              browsers: ['> 0.25%'],
            },
            includeNodeModules: true,
            outputFormat: 'global',
            isLibrary: false,
            shouldOptimize: false,
            shouldScopeHoist: false,
            sourceMap: {},
            loc: undefined,
            sourceType: 'module',
          },
          source: 'customA/index.js',
        },
      ],
    );
  });

  it('resolves main target with context from package.json', async () => {
    let targetResolver = new TargetResolver(api, DEFAULT_OPTIONS);
    assert.deepEqual(await targetResolver.resolve(CONTEXT_FIXTURE_PATH), [
      {
        name: 'main',
        distDir: path.join(__dirname, 'fixtures/context/dist/main'),
        distEntry: 'index.js',
        publicUrl: '/',
        env: {
<<<<<<< HEAD
          id: '4e67d6eb2a8f1da3',
=======
          id: 'fb21597610528ace',
>>>>>>> e63235f3
          context: 'node',
          engines: {},
          includeNodeModules: false,
          isLibrary: true,
          outputFormat: 'commonjs',
          shouldOptimize: false,
          shouldScopeHoist: false,
          sourceMap: {},
          loc: undefined,
          sourceType: 'module',
        },
        loc: {
          filePath: path.join(CONTEXT_FIXTURE_PATH, 'package.json'),
          start: {
            column: 11,
            line: 2,
          },
          end: {
            column: 30,
            line: 2,
          },
        },
      },
    ]);
  });

  it('resolves main target as an application when non-js file extension is used', async () => {
    let targetResolver = new TargetResolver(api, DEFAULT_OPTIONS);
    let fixture = path.join(__dirname, 'fixtures/application-targets');
    assert.deepEqual(await targetResolver.resolve(fixture), [
      {
        name: 'main',
        distDir: path.join(fixture, 'dist'),
        distEntry: 'index.html',
        publicUrl: '/',
        env: {
<<<<<<< HEAD
          id: '52ea35ebf9930c8d',
=======
          id: 'c22175d22bace513',
>>>>>>> e63235f3
          context: 'browser',
          engines: {},
          includeNodeModules: true,
          isLibrary: false,
          outputFormat: 'global',
          shouldOptimize: false,
          shouldScopeHoist: false,
          sourceMap: {},
          loc: undefined,
          sourceType: 'module',
        },
        loc: {
          filePath: path.join(fixture, 'package.json'),
          start: {
            column: 11,
            line: 2,
          },
          end: {
            column: 27,
            line: 2,
          },
        },
      },
    ]);
  });

  it('resolves a subset of package.json targets when given a list of names', async () => {
    let targetResolver = new TargetResolver(api, {
      ...DEFAULT_OPTIONS,
      targets: ['main', 'browser'],
    });

    assert.deepEqual(
      await targetResolver.resolve(COMMON_TARGETS_FIXTURE_PATH),
      [
        {
          name: 'main',
          distDir: path.join(__dirname, 'fixtures/common-targets/dist/main'),
          distEntry: 'index.js',
          publicUrl: '/',
          env: {
<<<<<<< HEAD
            id: '3e2ae13a8053d0fe',
=======
            id: 'c76b62332705945c',
>>>>>>> e63235f3
            context: 'node',
            engines: {
              node: '>= 8.0.0',
            },
            includeNodeModules: false,
            outputFormat: 'commonjs',
            isLibrary: true,
            shouldOptimize: false,
            shouldScopeHoist: false,
            sourceMap: {},
            loc: undefined,
            sourceType: 'module',
          },
          loc: {
            filePath: path.join(COMMON_TARGETS_FIXTURE_PATH, 'package.json'),
            start: {
              column: 11,
              line: 2,
            },
            end: {
              column: 30,
              line: 2,
            },
          },
        },
        {
          name: 'browser',
          distDir: path.join(__dirname, 'fixtures/common-targets/dist/browser'),
          distEntry: 'index.js',
          publicUrl: '/assets',
          env: {
<<<<<<< HEAD
            id: 'b49ab911e0ea41b5',
=======
            id: 'd827cb8315171b3b',
>>>>>>> e63235f3
            context: 'browser',
            engines: {
              browsers: ['last 1 version'],
            },
            includeNodeModules: false,
            outputFormat: 'commonjs',
            isLibrary: true,
            shouldOptimize: false,
            shouldScopeHoist: false,
            sourceMap: {},
            loc: undefined,
            sourceType: 'module',
          },
          loc: {
            filePath: path.join(COMMON_TARGETS_FIXTURE_PATH, 'package.json'),
            start: {
              column: 14,
              line: 4,
            },
            end: {
              column: 36,
              line: 4,
            },
          },
        },
      ],
    );
  });

  it('generates a default target in serve mode', async () => {
    let serveDistDir = path.join(DEFAULT_OPTIONS.cacheDir, 'dist');

    let targetResolver = new TargetResolver(api, {
      ...DEFAULT_OPTIONS,
      serveOptions: {distDir: serveDistDir, port: 1234},
    });

    assert.deepEqual(
      await targetResolver.resolve(COMMON_TARGETS_FIXTURE_PATH),
      [
        {
          name: 'default',
          distDir: serveDistDir,
          publicUrl: '/',
          env: {
<<<<<<< HEAD
            id: '52ea35ebf9930c8d',
=======
            id: 'c22175d22bace513',
>>>>>>> e63235f3
            context: 'browser',
            engines: {},
            includeNodeModules: true,
            outputFormat: 'global',
            isLibrary: false,
            shouldOptimize: false,
            shouldScopeHoist: false,
            sourceMap: {},
            loc: undefined,
            sourceType: 'module',
          },
        },
      ],
    );
  });

  it('generates the correct distDir with no explicit targets', async () => {
    let targetResolver = new TargetResolver(api, DEFAULT_OPTIONS);

    assert.deepEqual(
      await targetResolver.resolve(DEFAULT_DISTPATH_FIXTURE_PATHS.none),
      [
        {
          name: 'default',
          distDir: path.join(DEFAULT_DISTPATH_FIXTURE_PATHS.none, 'dist'),
          publicUrl: '/',
          env: {
<<<<<<< HEAD
            id: '6cad8bbf253c9207',
=======
            id: '45ce37e4d0180a7f',
>>>>>>> e63235f3
            context: 'browser',
            engines: {
              browsers: ['Chrome 80'],
            },
            includeNodeModules: true,
            outputFormat: 'global',
            isLibrary: false,
            shouldOptimize: false,
            shouldScopeHoist: false,
            sourceMap: {},
            loc: undefined,
            sourceType: 'module',
          },
        },
      ],
    );
  });

  it('generates the correct distDir with one explicit target', async () => {
    let targetResolver = new TargetResolver(api, DEFAULT_OPTIONS);

    assert.deepEqual(
      await targetResolver.resolve(DEFAULT_DISTPATH_FIXTURE_PATHS.one),
      [
        {
          name: 'browserModern',
          distDir: path.join(DEFAULT_DISTPATH_FIXTURE_PATHS.one, 'dist'),
          distEntry: undefined,
          publicUrl: '/',
          env: {
<<<<<<< HEAD
            id: '6cad8bbf253c9207',
=======
            id: '45ce37e4d0180a7f',
>>>>>>> e63235f3
            context: 'browser',
            engines: {
              browsers: ['Chrome 80'],
            },
            includeNodeModules: true,
            outputFormat: 'global',
            isLibrary: false,
            shouldOptimize: false,
            shouldScopeHoist: false,
            sourceMap: {},
            loc: undefined,
            sourceType: 'module',
          },
          loc: undefined,
          stableEntries: undefined,
        },
      ],
    );
  });

  it('generates the correct distDirs with two explicit targets', async () => {
    let targetResolver = new TargetResolver(api, DEFAULT_OPTIONS);

    assert.deepEqual(
      await targetResolver.resolve(DEFAULT_DISTPATH_FIXTURE_PATHS.two),
      [
        {
          name: 'browserModern',
          distDir: path.join(
            DEFAULT_DISTPATH_FIXTURE_PATHS.two,
            'dist',
            'browserModern',
          ),
          distEntry: undefined,
          publicUrl: '/',
          env: {
<<<<<<< HEAD
            id: '6aded565672582e3',
=======
            id: 'a44a40bf101f18ec',
>>>>>>> e63235f3
            context: 'browser',
            engines: {
              browsers: ['last 1 version'],
            },
            includeNodeModules: true,
            outputFormat: 'global',
            isLibrary: false,
            shouldOptimize: false,
            shouldScopeHoist: false,
            sourceMap: {},
            loc: undefined,
            sourceType: 'module',
          },
          loc: undefined,
          stableEntries: undefined,
        },
        {
          name: 'browserLegacy',
          distDir: path.join(
            DEFAULT_DISTPATH_FIXTURE_PATHS.two,
            'dist',
            'browserLegacy',
          ),
          distEntry: undefined,
          publicUrl: '/',
          env: {
<<<<<<< HEAD
            id: 'edd8469649fac325',
=======
            id: '040f13701e396244',
>>>>>>> e63235f3
            context: 'browser',
            engines: {
              browsers: ['IE 11'],
            },
            includeNodeModules: true,
            outputFormat: 'global',
            isLibrary: false,
            shouldOptimize: false,
            shouldScopeHoist: false,
            sourceMap: {},
            loc: undefined,
            sourceType: 'module',
          },
          loc: undefined,
          stableEntries: undefined,
        },
      ],
    );
  });

  it('rejects invalid or unknown fields', async () => {
    let code =
      '{\n' +
      '\t"targets": {\n' +
      '\t\t"main": {\n' +
      '\t\t\t"includeNodeModules": [\n' +
      '\t\t\t\t"react",\n' +
      '\t\t\t\ttrue\n' +
      '\t\t\t],\n' +
      '\t\t\t"context": "nodes",\n' +
      '\t\t\t"outputFormat": "module",\n' +
      '\t\t\t"sourceMap": {\n' +
      '\t\t\t\t"sourceRoot": "asd",\n' +
      '\t\t\t\t"inline": "false",\n' +
      '\t\t\t\t"verbose": true\n' +
      '\t\t\t},\n' +
      '\t\t\t"engines": {\n' +
      '\t\t\t\t"node": "12",\n' +
      '\t\t\t\t"browser": "Chrome 70"\n' +
      '\t\t\t}\n' +
      '\t\t}\n' +
      '\t}\n' +
      '}';
    let targetResolver = new TargetResolver(api, {
      ...DEFAULT_OPTIONS,
      ...JSON.parse(code),
    });

    // $FlowFixMe assert.rejects is Node 10+
    await assert.rejects(
      () => targetResolver.resolve(COMMON_TARGETS_FIXTURE_PATH),
      {
        message: 'Invalid target descriptor for target "main"',
        diagnostics: [
          {
            message: 'Invalid target descriptor for target "main"',
            origin: '@parcel/core',
            filePath: undefined,
            language: 'json',
            codeFrame: {
              code,
              codeHighlights: [
                {
                  start: {line: 6, column: 5},
                  end: {line: 6, column: 8},
                  message: 'Expected a wildcard or filepath',
                },
                {
                  start: {line: 8, column: 15},
                  end: {line: 8, column: 21},
                  message: 'Did you mean "node"?',
                },
                {
                  start: {line: 9, column: 20},
                  end: {line: 9, column: 27},
                  message: 'Did you mean "esmodule"?',
                },
                {
                  start: {line: 12, column: 15},
                  end: {line: 12, column: 21},
                  message: 'Expected type boolean',
                },
                {
                  start: {line: 13, column: 5},
                  end: {line: 13, column: 13},
                  message: 'Possible values: "inlineSources"',
                },
                {
                  start: {line: 17, column: 5},
                  end: {line: 17, column: 13},
                  message: 'Did you mean "browsers"?',
                },
              ],
            },
          },
        ],
      },
    );
  });

  it('rejects invalid or unknown fields in package.json', async () => {
    let targetResolver = new TargetResolver(api, DEFAULT_OPTIONS);
    let code = await fs.readFileSync(
      path.join(INVALID_TARGETS_FIXTURE_PATH, 'package.json'),
      'utf8',
    );
    // $FlowFixMe assert.rejects is Node 10+
    await assert.rejects(
      () => targetResolver.resolve(INVALID_TARGETS_FIXTURE_PATH),
      {
        diagnostics: [
          {
            message: 'Invalid target descriptor for target "module"',
            origin: '@parcel/core',
            filePath: path.join(INVALID_TARGETS_FIXTURE_PATH, 'package.json'),
            language: 'json',
            codeFrame: {
              code,
              codeHighlights: [
                {
                  start: {line: 9, column: 29},
                  end: {line: 9, column: 35},
                  message: 'Expected type boolean',
                },
                {
                  start: {line: 11, column: 7},
                  end: {line: 11, column: 17},
                  message: 'Did you mean "publicUrl"?',
                },
              ],
            },
          },
        ],
      },
    );
  });

  it('rejects invalid engines in package.json', async () => {
    let targetResolver = new TargetResolver(api, DEFAULT_OPTIONS);
    let code = await fs.readFileSync(
      path.join(INVALID_ENGINES_FIXTURE_PATH, 'package.json'),
      'utf8',
    );
    // $FlowFixMe assert.rejects is Node 10+
    await assert.rejects(
      () => targetResolver.resolve(INVALID_ENGINES_FIXTURE_PATH),
      {
        diagnostics: [
          {
            message: 'Invalid engines in package.json',
            origin: '@parcel/core',
            filePath: path.join(INVALID_ENGINES_FIXTURE_PATH, 'package.json'),
            language: 'json',
            codeFrame: {
              code,
              codeHighlights: [
                {
                  end: {
                    column: 13,
                    line: 8,
                  },
                  message: 'Did you mean "browsers"?',
                  start: {
                    column: 5,
                    line: 8,
                  },
                },
                {
                  end: {
                    column: 5,
                    line: 7,
                  },
                  message: 'Expected type string',
                  start: {
                    column: 13,
                    line: 5,
                  },
                },
              ],
            },
          },
        ],
      },
    );
  });

  it('rejects target distpath in package.json', async () => {
    let targetResolver = new TargetResolver(api, DEFAULT_OPTIONS);
    let code = await fs.readFileSync(
      path.join(INVALID_DISTPATH_FIXTURE_PATH, 'package.json'),
      'utf8',
    );
    // $FlowFixMe assert.rejects is Node 10+
    await assert.rejects(
      () => targetResolver.resolve(INVALID_DISTPATH_FIXTURE_PATH),
      {
        diagnostics: [
          {
            message: 'Invalid distPath for target "legacy"',
            origin: '@parcel/core',
            filePath: path.join(INVALID_DISTPATH_FIXTURE_PATH, 'package.json'),
            language: 'json',
            codeFrame: {
              code,
              codeHighlights: [
                {
                  end: {
                    column: 13,
                    line: 2,
                  },
                  message: 'Expected type string',
                  start: {
                    column: 13,
                    line: 2,
                  },
                },
              ],
            },
          },
        ],
      },
    );
  });

  it('rejects duplicate target paths', async () => {
    let fixture = path.join(__dirname, 'fixtures/duplicate-targets');
    let targetResolver = new TargetResolver(api, DEFAULT_OPTIONS);
    let code = await fs.readFileSync(
      path.join(fixture, 'package.json'),
      'utf8',
    );
    // $FlowFixMe assert.rejects is Node 10+
    await assert.rejects(() => targetResolver.resolve(fixture), {
      diagnostics: [
        {
          message: md`Multiple targets have the same destination path "${path.normalize(
            'dist/index.js',
          )}"`,
          origin: '@parcel/core',
          filePath: path.join(fixture, 'package.json'),
          language: 'json',
          codeFrame: {
            code,
            codeHighlights: [
              {
                end: {
                  column: 25,
                  line: 2,
                },
                message: undefined,
                start: {
                  column: 11,
                  line: 2,
                },
              },
              {
                end: {
                  column: 27,
                  line: 3,
                },
                message: undefined,
                start: {
                  column: 13,
                  line: 3,
                },
              },
            ],
          },
          hints: [
            'Try removing the duplicate targets, or changing the destination paths.',
          ],
        },
      ],
    });
  });
});<|MERGE_RESOLUTION|>--- conflicted
+++ resolved
@@ -119,11 +119,7 @@
           publicUrl: '/',
           distDir: path.resolve('customA'),
           env: {
-<<<<<<< HEAD
-            id: '36e8ffa4ed2bd0c2',
-=======
-            id: '6d6739300b296419',
->>>>>>> e63235f3
+            id: '89be9119f3dd767e',
             context: 'browser',
             includeNodeModules: true,
             engines: {
@@ -144,11 +140,7 @@
           distEntry: 'b.js',
           distDir: path.resolve('customB'),
           env: {
-<<<<<<< HEAD
-            id: 'a040e8da04eef6ea',
-=======
-            id: '8370e1d9bac5928e',
->>>>>>> e63235f3
+            id: '570392c136da3be1',
             context: 'node',
             includeNodeModules: false,
             engines: {
@@ -179,11 +171,7 @@
           distEntry: 'index.js',
           publicUrl: '/',
           env: {
-<<<<<<< HEAD
-            id: '3e2ae13a8053d0fe',
-=======
-            id: 'c76b62332705945c',
->>>>>>> e63235f3
+            id: '82d5405f1f71015e',
             context: 'node',
             engines: {
               node: '>= 8.0.0',
@@ -215,11 +203,7 @@
           distEntry: 'index.js',
           publicUrl: '/',
           env: {
-<<<<<<< HEAD
-            id: 'df5abacc434d5c3a',
-=======
-            id: 'df6fdb273f632b46',
->>>>>>> e63235f3
+            id: '1d3bc63c0278d25d',
             context: 'browser',
             engines: {
               browsers: ['last 1 version'],
@@ -253,11 +237,7 @@
           distEntry: 'index.js',
           publicUrl: '/assets',
           env: {
-<<<<<<< HEAD
-            id: 'b49ab911e0ea41b5',
-=======
-            id: 'd827cb8315171b3b',
->>>>>>> e63235f3
+            id: '56c524a18eb2fa9a',
             context: 'browser',
             engines: {
               browsers: ['last 1 version'],
@@ -300,11 +280,7 @@
           publicUrl: '/',
           stableEntries: undefined,
           env: {
-<<<<<<< HEAD
-            id: '4d1c0b1ba11356cb',
-=======
-            id: 'e9e007a350f036f2',
->>>>>>> e63235f3
+            id: '5d8354a4a8cf7339',
             context: 'node',
             engines: {
               node: '>= 8.0.0',
@@ -348,11 +324,7 @@
           distEntry: 'index.js',
           publicUrl: '/',
           env: {
-<<<<<<< HEAD
-            id: '3e2ae13a8053d0fe',
-=======
-            id: 'c76b62332705945c',
->>>>>>> e63235f3
+            id: '82d5405f1f71015e',
             context: 'node',
             engines: {
               node: '>= 8.0.0',
@@ -388,11 +360,7 @@
           publicUrl: '/',
           stableEntries: undefined,
           env: {
-<<<<<<< HEAD
-            id: '6aded565672582e3',
-=======
-            id: 'a44a40bf101f18ec',
->>>>>>> e63235f3
+            id: '3054a843dfedefd9',
             context: 'browser',
             engines: {
               browsers: ['last 1 version'],
@@ -428,11 +396,7 @@
           publicUrl: '/',
           stableEntries: undefined,
           env: {
-<<<<<<< HEAD
-            id: '55a8772848508bb0',
-=======
-            id: 'a188d65cbb275231',
->>>>>>> e63235f3
+            id: '517d1c54c40d41f7',
             context: 'browser',
             engines: {
               browsers: ['ie11'],
@@ -473,11 +437,7 @@
           distEntry: undefined,
           publicUrl: 'www',
           env: {
-<<<<<<< HEAD
-            id: '3762437f35386994',
-=======
-            id: '4f21c7d6d9f7ead7',
->>>>>>> e63235f3
+            id: 'cfeffc9fc4f2bc65',
             context: 'browser',
             engines: {
               browsers: '> 0.25%',
@@ -521,11 +481,7 @@
           distDir: path.resolve('customB'),
           publicUrl: '/',
           env: {
-<<<<<<< HEAD
-            id: '36e8ffa4ed2bd0c2',
-=======
-            id: '6d6739300b296419',
->>>>>>> e63235f3
+            id: '89be9119f3dd767e',
             context: 'browser',
             engines: {
               browsers: ['> 0.25%'],
@@ -567,11 +523,7 @@
           distDir: path.resolve('customA'),
           publicUrl: '/',
           env: {
-<<<<<<< HEAD
-            id: '36e8ffa4ed2bd0c2',
-=======
-            id: '6d6739300b296419',
->>>>>>> e63235f3
+            id: '89be9119f3dd767e',
             context: 'browser',
             engines: {
               browsers: ['> 0.25%'],
@@ -600,11 +552,7 @@
         distEntry: 'index.js',
         publicUrl: '/',
         env: {
-<<<<<<< HEAD
-          id: '4e67d6eb2a8f1da3',
-=======
-          id: 'fb21597610528ace',
->>>>>>> e63235f3
+          id: '9deb4191422a0a89',
           context: 'node',
           engines: {},
           includeNodeModules: false,
@@ -641,11 +589,7 @@
         distEntry: 'index.html',
         publicUrl: '/',
         env: {
-<<<<<<< HEAD
-          id: '52ea35ebf9930c8d',
-=======
-          id: 'c22175d22bace513',
->>>>>>> e63235f3
+          id: '20affcfdd5d3f954',
           context: 'browser',
           engines: {},
           includeNodeModules: true,
@@ -687,11 +631,7 @@
           distEntry: 'index.js',
           publicUrl: '/',
           env: {
-<<<<<<< HEAD
-            id: '3e2ae13a8053d0fe',
-=======
-            id: 'c76b62332705945c',
->>>>>>> e63235f3
+            id: '82d5405f1f71015e',
             context: 'node',
             engines: {
               node: '>= 8.0.0',
@@ -723,11 +663,7 @@
           distEntry: 'index.js',
           publicUrl: '/assets',
           env: {
-<<<<<<< HEAD
-            id: 'b49ab911e0ea41b5',
-=======
-            id: 'd827cb8315171b3b',
->>>>>>> e63235f3
+            id: '56c524a18eb2fa9a',
             context: 'browser',
             engines: {
               browsers: ['last 1 version'],
@@ -773,11 +709,7 @@
           distDir: serveDistDir,
           publicUrl: '/',
           env: {
-<<<<<<< HEAD
-            id: '52ea35ebf9930c8d',
-=======
-            id: 'c22175d22bace513',
->>>>>>> e63235f3
+            id: '20affcfdd5d3f954',
             context: 'browser',
             engines: {},
             includeNodeModules: true,
@@ -805,11 +737,7 @@
           distDir: path.join(DEFAULT_DISTPATH_FIXTURE_PATHS.none, 'dist'),
           publicUrl: '/',
           env: {
-<<<<<<< HEAD
-            id: '6cad8bbf253c9207',
-=======
-            id: '45ce37e4d0180a7f',
->>>>>>> e63235f3
+            id: '6e8a5160095b1ddf',
             context: 'browser',
             engines: {
               browsers: ['Chrome 80'],
@@ -840,11 +768,7 @@
           distEntry: undefined,
           publicUrl: '/',
           env: {
-<<<<<<< HEAD
-            id: '6cad8bbf253c9207',
-=======
-            id: '45ce37e4d0180a7f',
->>>>>>> e63235f3
+            id: '6e8a5160095b1ddf',
             context: 'browser',
             engines: {
               browsers: ['Chrome 80'],
@@ -881,11 +805,7 @@
           distEntry: undefined,
           publicUrl: '/',
           env: {
-<<<<<<< HEAD
-            id: '6aded565672582e3',
-=======
-            id: 'a44a40bf101f18ec',
->>>>>>> e63235f3
+            id: '3054a843dfedefd9',
             context: 'browser',
             engines: {
               browsers: ['last 1 version'],
@@ -912,11 +832,7 @@
           distEntry: undefined,
           publicUrl: '/',
           env: {
-<<<<<<< HEAD
-            id: 'edd8469649fac325',
-=======
-            id: '040f13701e396244',
->>>>>>> e63235f3
+            id: 'f05bc782f458dba9',
             context: 'browser',
             engines: {
               browsers: ['IE 11'],
