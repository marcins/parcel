// @flow strict-local

import assert from 'assert';
import path from 'path';
import tempy from 'tempy';
import {inputFS as fs} from '@parcel/test-utils';
import {md} from '@parcel/diagnostic';
import {normalizeSeparators} from '@parcel/utils';
import {TargetResolver} from '../src/requests/TargetRequest';
import {DEFAULT_OPTIONS as _DEFAULT_OPTIONS, relative} from './test-utils';

const DEFAULT_OPTIONS = {
  ..._DEFAULT_OPTIONS,
  defaultTargetOptions: {
    ..._DEFAULT_OPTIONS.defaultTargetOptions,
    sourceMaps: true,
  },
};

const COMMON_TARGETS_FIXTURE_PATH = path.join(
  __dirname,
  'fixtures/common-targets',
);

const COMMON_TARGETS_IGNORE_FIXTURE_PATH = path.join(
  __dirname,
  'fixtures/common-targets-ignore',
);

const CUSTOM_TARGETS_FIXTURE_PATH = path.join(
  __dirname,
  'fixtures/custom-targets',
);

const CUSTOM_TARGETS_DISTDIR_FIXTURE_PATH = path.join(
  __dirname,
  'fixtures/custom-targets-distdir',
);

const INVALID_TARGETS_FIXTURE_PATH = path.join(
  __dirname,
  'fixtures/invalid-targets',
);

const INVALID_ENGINES_FIXTURE_PATH = path.join(
  __dirname,
  'fixtures/invalid-engines',
);

const INVALID_DISTPATH_FIXTURE_PATH = path.join(
  __dirname,
  'fixtures/invalid-distpath',
);

const DEFAULT_DISTPATH_FIXTURE_PATHS = {
  none: path.join(__dirname, 'fixtures/targets-default-distdir-none'),
  one: path.join(__dirname, 'fixtures/targets-default-distdir-one'),
  two: path.join(__dirname, 'fixtures/targets-default-distdir-two'),
};

const CONTEXT_FIXTURE_PATH = path.join(__dirname, 'fixtures/context');

describe('TargetResolver', () => {
  let cacheDir;
  beforeEach(() => {
    cacheDir = tempy.directory();
  });

  afterEach(() => {
    return fs.rimraf(cacheDir);
  });

  let api = {
    invalidateOnFileCreate() {},
    invalidateOnFileUpdate() {},
    invalidateOnFileDelete() {},
    invalidateOnEnvChange() {},
    invalidateOnOptionChange() {},
    invalidateOnStartup() {},
    getInvalidations() {
      return [];
    },
    runRequest() {
      throw new Error('Not implemented');
    },
    storeResult() {},
    canSkipSubrequest() {
      return false;
    },
    getPreviousResult() {},
    getRequestResult() {},
    getSubRequests() {
      return [];
    },
  };

  it('resolves exactly specified targets', async () => {
    let targetResolver = new TargetResolver(api, {
      ...DEFAULT_OPTIONS,
      targets: {
        customA: {
          context: 'browser',
          distDir: 'customA',
        },
        customB: {
          distDir: 'customB',
          distEntry: 'b.js',
          engines: {
            node: '>= 8.0.0',
          },
        },
      },
    });

    assert.deepEqual(
      await targetResolver.resolve(COMMON_TARGETS_FIXTURE_PATH),
      [
        {
          name: 'customA',
          publicUrl: '/',
          distDir: normalizeSeparators(path.resolve('customA')),
          env: {
<<<<<<< HEAD
            id: '89be9119f3dd767e',
=======
            id: '7185aca026a1ba43',
>>>>>>> 8fc248f1
            context: 'browser',
            includeNodeModules: true,
            engines: {
              browsers: ['> 0.25%'],
            },
            outputFormat: 'global',
            isLibrary: false,
            shouldOptimize: false,
            shouldScopeHoist: false,
            sourceMap: {},
            loc: undefined,
            sourceType: 'module',
          },
        },
        {
          name: 'customB',
          publicUrl: '/',
          distEntry: 'b.js',
          distDir: normalizeSeparators(path.resolve('customB')),
          env: {
<<<<<<< HEAD
            id: '570392c136da3be1',
=======
            id: '923e2836f26d91cc',
>>>>>>> 8fc248f1
            context: 'node',
            includeNodeModules: false,
            engines: {
              node: '>= 8.0.0',
            },
            outputFormat: 'commonjs',
            isLibrary: false,
            shouldOptimize: false,
            shouldScopeHoist: false,
            sourceMap: {},
            loc: undefined,
            sourceType: 'module',
          },
        },
      ],
    );
  });

  it('resolves common targets from package.json', async () => {
    let targetResolver = new TargetResolver(api, DEFAULT_OPTIONS);

    assert.deepEqual(
      await targetResolver.resolve(COMMON_TARGETS_FIXTURE_PATH),
      [
        {
          name: 'main',
          distDir: 'fixtures/common-targets/dist/main',
          distEntry: 'index.js',
          publicUrl: '/',
          env: {
<<<<<<< HEAD
            id: '82d5405f1f71015e',
=======
            id: '5b90122270d806a3',
>>>>>>> 8fc248f1
            context: 'node',
            engines: {
              node: '>= 8.0.0',
            },
            includeNodeModules: false,
            outputFormat: 'commonjs',
            isLibrary: true,
            shouldOptimize: false,
            shouldScopeHoist: true,
            sourceMap: {},
            loc: undefined,
            sourceType: 'module',
          },
          loc: {
            filePath: relative(
              path.join(COMMON_TARGETS_FIXTURE_PATH, 'package.json'),
            ),
            start: {
              column: 11,
              line: 2,
            },
            end: {
              column: 30,
              line: 2,
            },
          },
        },
        {
          name: 'module',
          distDir: 'fixtures/common-targets/dist/module',
          distEntry: 'index.js',
          publicUrl: '/',
          env: {
<<<<<<< HEAD
            id: '1d3bc63c0278d25d',
=======
            id: 'd569d73dba5024af',
>>>>>>> 8fc248f1
            context: 'browser',
            engines: {
              browsers: ['last 1 version'],
            },
            includeNodeModules: false,
            outputFormat: 'esmodule',
            isLibrary: true,
            shouldOptimize: false,
            shouldScopeHoist: true,
            sourceMap: {
              inlineSources: true,
            },
            loc: undefined,
            sourceType: 'module',
          },
          loc: {
            filePath: relative(
              path.join(COMMON_TARGETS_FIXTURE_PATH, 'package.json'),
            ),
            start: {
              column: 13,
              line: 3,
            },
            end: {
              column: 34,
              line: 3,
            },
          },
        },
        {
          name: 'browser',
          distDir: 'fixtures/common-targets/dist/browser',
          distEntry: 'index.js',
          publicUrl: '/assets',
          env: {
<<<<<<< HEAD
            id: '56c524a18eb2fa9a',
=======
            id: 'f68e756a9f45b317',
>>>>>>> 8fc248f1
            context: 'browser',
            engines: {
              browsers: ['last 1 version'],
            },
            includeNodeModules: false,
            outputFormat: 'commonjs',
            isLibrary: true,
            shouldOptimize: false,
            shouldScopeHoist: true,
            sourceMap: {},
            loc: undefined,
            sourceType: 'module',
          },
          loc: {
            filePath: relative(
              path.join(COMMON_TARGETS_FIXTURE_PATH, 'package.json'),
            ),
            start: {
              column: 14,
              line: 4,
            },
            end: {
              column: 36,
              line: 4,
            },
          },
        },
      ],
    );
  });

  it('allows ignoring common targets from package.json', async () => {
    let targetResolver = new TargetResolver(api, DEFAULT_OPTIONS);

    assert.deepEqual(
      await targetResolver.resolve(COMMON_TARGETS_IGNORE_FIXTURE_PATH),
      [
        {
          name: 'app',
          distDir: relative(
            path.join(COMMON_TARGETS_IGNORE_FIXTURE_PATH, 'dist'),
          ),
          distEntry: 'index.js',
          publicUrl: '/',
          stableEntries: undefined,
          env: {
<<<<<<< HEAD
            id: '5d8354a4a8cf7339',
=======
            id: '5171f29d65a099c4',
>>>>>>> 8fc248f1
            context: 'node',
            engines: {
              node: '>= 8.0.0',
            },
            includeNodeModules: false,
            outputFormat: 'commonjs',
            isLibrary: false,
            shouldOptimize: false,
            shouldScopeHoist: false,
            sourceMap: undefined,
            loc: undefined,
            sourceType: 'module',
          },
          loc: {
            filePath: relative(
              path.join(COMMON_TARGETS_IGNORE_FIXTURE_PATH, 'package.json'),
            ),
            start: {
              column: 10,
              line: 3,
            },
            end: {
              column: 24,
              line: 3,
            },
          },
        },
      ],
    );
  });

  it('resolves custom targets from package.json', async () => {
    let targetResolver = new TargetResolver(api, DEFAULT_OPTIONS);
    assert.deepEqual(
      await targetResolver.resolve(CUSTOM_TARGETS_FIXTURE_PATH),
      [
        {
          name: 'main',
          distDir: 'fixtures/custom-targets/dist/main',
          distEntry: 'index.js',
          publicUrl: '/',
          env: {
<<<<<<< HEAD
            id: '82d5405f1f71015e',
=======
            id: '5b90122270d806a3',
>>>>>>> 8fc248f1
            context: 'node',
            engines: {
              node: '>= 8.0.0',
            },
            includeNodeModules: false,
            outputFormat: 'commonjs',
            isLibrary: true,
            shouldOptimize: false,
            shouldScopeHoist: true,
            sourceMap: {},
            loc: undefined,
            sourceType: 'module',
          },
          loc: {
            filePath: relative(
              path.join(CUSTOM_TARGETS_FIXTURE_PATH, 'package.json'),
            ),
            start: {
              column: 11,
              line: 2,
            },
            end: {
              column: 30,
              line: 2,
            },
          },
        },
        {
          name: 'browserModern',
          distDir: 'fixtures/custom-targets/dist/browserModern',
          distEntry: 'index.js',
          publicUrl: '/',
          stableEntries: undefined,
          env: {
<<<<<<< HEAD
            id: '3054a843dfedefd9',
=======
            id: 'a06e3cc9e0541b70',
>>>>>>> 8fc248f1
            context: 'browser',
            engines: {
              browsers: ['last 1 version'],
            },
            includeNodeModules: true,
            outputFormat: 'global',
            isLibrary: false,
            shouldOptimize: false,
            shouldScopeHoist: false,
            sourceMap: {},
            loc: undefined,
            sourceType: 'module',
          },
          loc: {
            filePath: relative(
              path.join(CUSTOM_TARGETS_FIXTURE_PATH, 'package.json'),
            ),
            start: {
              column: 20,
              line: 3,
            },
            end: {
              column: 48,
              line: 3,
            },
          },
        },
        {
          name: 'browserLegacy',
          distDir: 'fixtures/custom-targets/dist/browserLegacy',
          distEntry: 'index.js',
          publicUrl: '/',
          stableEntries: undefined,
          env: {
<<<<<<< HEAD
            id: '517d1c54c40d41f7',
=======
            id: 'd9b90540ac44a9db',
>>>>>>> 8fc248f1
            context: 'browser',
            engines: {
              browsers: ['ie11'],
            },
            includeNodeModules: true,
            outputFormat: 'global',
            isLibrary: false,
            shouldOptimize: false,
            shouldScopeHoist: false,
            sourceMap: {},
            loc: undefined,
            sourceType: 'module',
          },
          loc: {
            filePath: relative(
              path.join(CUSTOM_TARGETS_FIXTURE_PATH, 'package.json'),
            ),
            start: {
              column: 20,
              line: 4,
            },
            end: {
              column: 48,
              line: 4,
            },
          },
        },
      ],
    );
  });

  it('should not optimize libraries by default', async () => {
    let targetResolver = new TargetResolver(api, {
      ...DEFAULT_OPTIONS,
      mode: 'production',
      defaultTargetOptions: {
        ...DEFAULT_OPTIONS.defaultTargetOptions,
        shouldOptimize: true,
      },
    });

    assert.deepEqual(
      await targetResolver.resolve(CUSTOM_TARGETS_FIXTURE_PATH),
      [
        {
          name: 'main',
          distDir: 'fixtures/custom-targets/dist/main',
          distEntry: 'index.js',
          publicUrl: '/',
          env: {
            id: '5b90122270d806a3',
            context: 'node',
            engines: {
              node: '>= 8.0.0',
            },
            includeNodeModules: false,
            outputFormat: 'commonjs',
            isLibrary: true,
            shouldOptimize: false,
            shouldScopeHoist: true,
            sourceMap: {},
            loc: undefined,
            sourceType: 'module',
          },
          loc: {
            filePath: relative(
              path.join(CUSTOM_TARGETS_FIXTURE_PATH, 'package.json'),
            ),
            start: {
              column: 11,
              line: 2,
            },
            end: {
              column: 30,
              line: 2,
            },
          },
        },
        {
          name: 'browserModern',
          distDir: 'fixtures/custom-targets/dist/browserModern',
          distEntry: 'index.js',
          publicUrl: '/',
          env: {
            id: 'a06e3cc9e0541b70',
            context: 'browser',
            engines: {
              browsers: ['last 1 version'],
            },
            includeNodeModules: true,
            outputFormat: 'global',
            isLibrary: false,
            shouldOptimize: true,
            shouldScopeHoist: false,
            sourceMap: {},
            loc: undefined,
            sourceType: 'module',
          },
          loc: {
            filePath: relative(
              path.join(CUSTOM_TARGETS_FIXTURE_PATH, 'package.json'),
            ),
            start: {
              column: 20,
              line: 3,
            },
            end: {
              column: 48,
              line: 3,
            },
          },
        },
        {
          name: 'browserLegacy',
          distDir: 'fixtures/custom-targets/dist/browserLegacy',
          distEntry: 'index.js',
          publicUrl: '/',
          env: {
            id: 'd9b90540ac44a9db',
            context: 'browser',
            engines: {
              browsers: ['ie11'],
            },
            includeNodeModules: true,
            outputFormat: 'global',
            isLibrary: false,
            shouldOptimize: true,
            shouldScopeHoist: false,
            sourceMap: {},
            loc: undefined,
            sourceType: 'module',
          },
          loc: {
            filePath: relative(
              path.join(CUSTOM_TARGETS_FIXTURE_PATH, 'package.json'),
            ),
            start: {
              column: 20,
              line: 4,
            },
            end: {
              column: 48,
              line: 4,
            },
          },
        },
      ],
    );
  });

  it('resolves explicit distDir for custom targets from package.json', async () => {
    let targetResolver = new TargetResolver(api, DEFAULT_OPTIONS);
    assert.deepEqual(
      await targetResolver.resolve(CUSTOM_TARGETS_DISTDIR_FIXTURE_PATH),
      [
        {
          name: 'app',
          distDir: 'fixtures/custom-targets-distdir/www',
          distEntry: undefined,
          publicUrl: 'www',
          env: {
<<<<<<< HEAD
            id: 'cfeffc9fc4f2bc65',
=======
            id: '0d13493649c1b9ee',
>>>>>>> 8fc248f1
            context: 'browser',
            engines: {
              browsers: '> 0.25%',
            },
            includeNodeModules: true,
            outputFormat: 'global',
            isLibrary: false,
            shouldOptimize: false,
            shouldScopeHoist: false,
            sourceMap: {},
            loc: undefined,
            sourceType: 'module',
          },
          loc: undefined,
          stableEntries: undefined,
        },
      ],
    );
  });

  it('skips targets with custom entry source for default entry', async () => {
    let targetResolver = new TargetResolver(api, {
      ...DEFAULT_OPTIONS,
      targets: {
        customA: {
          context: 'browser',
          distDir: 'customA',
          source: 'customA/index.js',
        },
        customB: {
          distDir: 'customB',
        },
      },
    });

    assert.deepEqual(
      await targetResolver.resolve(COMMON_TARGETS_FIXTURE_PATH),
      [
        {
          name: 'customB',
          distDir: normalizeSeparators(path.resolve('customB')),
          publicUrl: '/',
          env: {
<<<<<<< HEAD
            id: '89be9119f3dd767e',
=======
            id: '7185aca026a1ba43',
>>>>>>> 8fc248f1
            context: 'browser',
            engines: {
              browsers: ['> 0.25%'],
            },
            includeNodeModules: true,
            outputFormat: 'global',
            isLibrary: false,
            shouldOptimize: false,
            shouldScopeHoist: false,
            sourceMap: {},
            loc: undefined,
            sourceType: 'module',
          },
        },
      ],
    );
  });

  it('skips other targets with custom entry', async () => {
    let targetResolver = new TargetResolver(api, {
      ...DEFAULT_OPTIONS,
      targets: {
        customA: {
          context: 'browser',
          distDir: 'customA',
          source: 'customA/index.js',
        },
        customB: {
          distDir: 'customB',
        },
      },
    });

    assert.deepEqual(
      await targetResolver.resolve(COMMON_TARGETS_FIXTURE_PATH, 'customA'),
      [
        {
          name: 'customA',
          distDir: normalizeSeparators(path.resolve('customA')),
          publicUrl: '/',
          env: {
<<<<<<< HEAD
            id: '89be9119f3dd767e',
=======
            id: '7185aca026a1ba43',
>>>>>>> 8fc248f1
            context: 'browser',
            engines: {
              browsers: ['> 0.25%'],
            },
            includeNodeModules: true,
            outputFormat: 'global',
            isLibrary: false,
            shouldOptimize: false,
            shouldScopeHoist: false,
            sourceMap: {},
            loc: undefined,
            sourceType: 'module',
          },
          source: 'customA/index.js',
        },
      ],
    );
  });

  it('resolves main target with context from package.json', async () => {
    let targetResolver = new TargetResolver(api, DEFAULT_OPTIONS);
    assert.deepEqual(await targetResolver.resolve(CONTEXT_FIXTURE_PATH), [
      {
        name: 'main',
        distDir: 'fixtures/context/dist/main',
        distEntry: 'index.js',
        publicUrl: '/',
        env: {
<<<<<<< HEAD
          id: '9deb4191422a0a89',
=======
          id: 'b58d7c211621cd65',
>>>>>>> 8fc248f1
          context: 'node',
          engines: {},
          includeNodeModules: false,
          isLibrary: true,
          outputFormat: 'commonjs',
          shouldOptimize: false,
          shouldScopeHoist: true,
          sourceMap: {},
          loc: undefined,
          sourceType: 'module',
        },
        loc: {
          filePath: relative(path.join(CONTEXT_FIXTURE_PATH, 'package.json')),
          start: {
            column: 11,
            line: 2,
          },
          end: {
            column: 30,
            line: 2,
          },
        },
      },
    ]);
  });

  it('errors when the main target contains a non-js extension', async () => {
    let targetResolver = new TargetResolver(api, DEFAULT_OPTIONS);
    let fixture = path.join(__dirname, 'fixtures/application-targets');
    let code = await fs.readFile(path.join(fixture, 'package.json'), 'utf8');

    // $FlowFixMe
    await assert.rejects(() => targetResolver.resolve(fixture), {
      diagnostics: [
        {
          message: 'Unexpected output file type .html in target "main"',
          origin: '@parcel/core',
          codeFrames: [
            {
              filePath: path.join(fixture, 'package.json'),
              language: 'json',
              code,
              codeHighlights: [
                {
                  end: {
                    column: 27,
                    line: 2,
                  },
                  message: 'File extension must be .js, .mjs, or .cjs',
                  start: {
                    column: 11,
                    line: 2,
                  },
                },
              ],
            },
          ],
          hints: [
            'The "main" field is meant for libraries. If you meant to output a .html file, either remove the "main" field or choose a different target name.',
          ],
        },
      ],
    });
  });

  it('errors when the main target uses the global output format', async () => {
    let targetResolver = new TargetResolver(api, DEFAULT_OPTIONS);
    let fixture = path.join(__dirname, 'fixtures/main-global');
    let code = await fs.readFile(path.join(fixture, 'package.json'), 'utf8');

    // $FlowFixMe
    await assert.rejects(() => targetResolver.resolve(fixture), {
      diagnostics: [
        {
          message:
            'The "global" output format is not supported in the "main" target.',
          origin: '@parcel/core',
          codeFrames: [
            {
              filePath: path.join(fixture, 'package.json'),
              language: 'json',
              code,
              codeHighlights: [
                {
                  message: undefined,
                  end: {
                    column: 30,
                    line: 5,
                  },
                  start: {
                    column: 23,
                    line: 5,
                  },
                },
              ],
            },
          ],
          hints: [
            'The "main" field is meant for libraries. The outputFormat must be either "commonjs" or "esmodule". Either change or remove the declared outputFormat.',
          ],
        },
      ],
    });
  });

  it('errors when the main target uses the esmodule output format without a .mjs extension or "type": "module" field', async () => {
    let targetResolver = new TargetResolver(api, DEFAULT_OPTIONS);
    let fixture = path.join(__dirname, 'fixtures/main-mjs');
    let code = await fs.readFile(path.join(fixture, 'package.json'), 'utf8');

    // $FlowFixMe
    await assert.rejects(() => targetResolver.resolve(fixture), {
      diagnostics: [
        {
          message:
            'Output format "esmodule" cannot be used in the "main" target without a .mjs extension or "type": "module" field.',
          origin: '@parcel/core',
          codeFrames: [
            {
              filePath: path.join(fixture, 'package.json'),
              language: 'json',
              code,
              codeHighlights: [
                {
                  message: 'Declared output format defined here',
                  end: {
                    column: 32,
                    line: 5,
                  },
                  start: {
                    column: 23,
                    line: 5,
                  },
                },
                {
                  message: 'Inferred output format defined here',
                  end: {
                    column: 25,
                    line: 2,
                  },
                  start: {
                    column: 11,
                    line: 2,
                  },
                },
              ],
            },
          ],
          hints: [
            'Either change the output file extension to .mjs, add "type": "module" to package.json, or remove the declared outputFormat.',
          ],
        },
      ],
    });
  });

  it('errors when the inferred output format does not match the declared one in common targets', async () => {
    let targetResolver = new TargetResolver(api, DEFAULT_OPTIONS);
    let fixture = path.join(__dirname, 'fixtures/main-format-mismatch');
    let code = await fs.readFile(path.join(fixture, 'package.json'), 'utf8');

    // $FlowFixMe
    await assert.rejects(() => targetResolver.resolve(fixture), {
      diagnostics: [
        {
          message:
            'Declared output format "esmodule" does not match expected output format "commonjs".',
          origin: '@parcel/core',
          codeFrames: [
            {
              filePath: path.join(fixture, 'package.json'),
              language: 'json',
              code,
              codeHighlights: [
                {
                  message: 'Declared output format defined here',
                  end: {
                    column: 32,
                    line: 5,
                  },
                  start: {
                    column: 23,
                    line: 5,
                  },
                },
                {
                  message: 'Inferred output format defined here',
                  end: {
                    column: 26,
                    line: 2,
                  },
                  start: {
                    column: 11,
                    line: 2,
                  },
                },
              ],
            },
          ],
          hints: [
            'Either remove the target\'s declared "outputFormat" or change the extension to .mjs or .js.',
          ],
        },
      ],
    });
  });

  it('errors when the inferred output format does not match the declared one in custom targets', async () => {
    let targetResolver = new TargetResolver(api, DEFAULT_OPTIONS);
    let fixture = path.join(__dirname, 'fixtures/custom-format-mismatch');
    let code = await fs.readFile(path.join(fixture, 'package.json'), 'utf8');

    // $FlowFixMe
    await assert.rejects(() => targetResolver.resolve(fixture), {
      diagnostics: [
        {
          message:
            'Declared output format "commonjs" does not match expected output format "esmodule".',
          origin: '@parcel/core',
          codeFrames: [
            {
              filePath: path.join(fixture, 'package.json'),
              language: 'json',
              code,
              codeHighlights: [
                {
                  message: 'Declared output format defined here',
                  end: {
                    column: 32,
                    line: 5,
                  },
                  start: {
                    column: 23,
                    line: 5,
                  },
                },
                {
                  message: 'Inferred output format defined here',
                  end: {
                    column: 26,
                    line: 2,
                  },
                  start: {
                    column: 11,
                    line: 2,
                  },
                },
              ],
            },
          ],
          hints: [
            'Either remove the target\'s declared "outputFormat" or change the extension to .cjs or .js.',
          ],
        },
      ],
    });
  });

  it('errors when a common library target turns scope hoisting off', async () => {
    let targetResolver = new TargetResolver(api, DEFAULT_OPTIONS);
    let fixture = path.join(__dirname, 'fixtures/library-scopehoist');
    let code = await fs.readFile(path.join(fixture, 'package.json'), 'utf8');

    // $FlowFixMe
    await assert.rejects(() => targetResolver.resolve(fixture), {
      diagnostics: [
        {
          message: 'Scope hoisting cannot be disabled for library targets.',
          origin: '@parcel/core',
          codeFrames: [
            {
              filePath: path.join(fixture, 'package.json'),
              language: 'json',
              code,
              codeHighlights: [
                {
                  message: undefined,
                  end: {
                    column: 25,
                    line: 5,
                  },
                  start: {
                    column: 21,
                    line: 5,
                  },
                },
              ],
            },
          ],
          hints: [
            'The "main" target is meant for libraries. Either remove the "scopeHoist" option, or use a different target name.',
          ],
        },
      ],
    });
  });

  it('errors when a custom library target turns scope hoisting off', async () => {
    let targetResolver = new TargetResolver(api, DEFAULT_OPTIONS);
    let fixture = path.join(__dirname, 'fixtures/library-custom-scopehoist');
    let code = await fs.readFile(path.join(fixture, 'package.json'), 'utf8');

    // $FlowFixMe
    await assert.rejects(() => targetResolver.resolve(fixture), {
      diagnostics: [
        {
          message: 'Scope hoisting cannot be disabled for library targets.',
          origin: '@parcel/core',
          codeFrames: [
            {
              filePath: path.join(fixture, 'package.json'),
              language: 'json',
              code,
              codeHighlights: [
                {
                  message: undefined,
                  end: {
                    column: 25,
                    line: 6,
                  },
                  start: {
                    column: 21,
                    line: 6,
                  },
                },
                {
                  message: undefined,
                  end: {
                    column: 23,
                    line: 5,
                  },
                  start: {
                    column: 20,
                    line: 5,
                  },
                },
              ],
            },
          ],
          hints: ['Either remove the "scopeHoist" or "isLibrary" option.'],
        },
      ],
    });
  });

  it('should infer output format for custom targets by extension', async () => {
    let targetResolver = new TargetResolver(api, DEFAULT_OPTIONS);
    let fixture = path.join(__dirname, 'fixtures/custom-format-infer-ext');

    assert.deepEqual(await targetResolver.resolve(fixture), [
      {
        name: 'test',
        distDir: relative(path.join(fixture, 'dist')),
        distEntry: 'index.mjs',
        publicUrl: '/',
        stableEntries: undefined,
        env: {
<<<<<<< HEAD
          id: '4e0a969c1f85447f',
=======
          id: '82a58acaebe4fd7c',
>>>>>>> 8fc248f1
          context: 'browser',
          engines: {},
          includeNodeModules: true,
          outputFormat: 'esmodule',
          isLibrary: false,
          shouldOptimize: false,
          shouldScopeHoist: false,
          sourceMap: {},
          loc: undefined,
          sourceType: 'module',
        },
        loc: {
          filePath: relative(path.join(fixture, 'package.json')),
          start: {
            column: 11,
            line: 2,
          },
          end: {
            column: 26,
            line: 2,
          },
        },
      },
    ]);
  });

  it('should infer output format for custom targets by "type": "module" field', async () => {
    let targetResolver = new TargetResolver(api, DEFAULT_OPTIONS);
    let fixture = path.join(__dirname, 'fixtures/custom-format-infer-type');

    assert.deepEqual(await targetResolver.resolve(fixture), [
      {
        name: 'test',
        distDir: relative(path.join(fixture, 'dist')),
        distEntry: 'index.js',
        publicUrl: '/',
        stableEntries: undefined,
        env: {
<<<<<<< HEAD
          id: '4e0a969c1f85447f',
=======
          id: '82a58acaebe4fd7c',
>>>>>>> 8fc248f1
          context: 'browser',
          engines: {},
          includeNodeModules: true,
          outputFormat: 'esmodule',
          isLibrary: false,
          shouldOptimize: false,
          shouldScopeHoist: false,
          sourceMap: {},
          loc: undefined,
          sourceType: 'module',
        },
        loc: {
          filePath: relative(path.join(fixture, 'package.json')),
          start: {
            column: 11,
            line: 3,
          },
          end: {
            column: 25,
            line: 3,
          },
        },
      },
    ]);
  });

  it('resolves a subset of package.json targets when given a list of names', async () => {
    let targetResolver = new TargetResolver(api, {
      ...DEFAULT_OPTIONS,
      targets: ['main', 'browser'],
    });

    assert.deepEqual(
      await targetResolver.resolve(COMMON_TARGETS_FIXTURE_PATH),
      [
        {
          name: 'main',
          distDir: 'fixtures/common-targets/dist/main',
          distEntry: 'index.js',
          publicUrl: '/',
          env: {
<<<<<<< HEAD
            id: '82d5405f1f71015e',
=======
            id: '5b90122270d806a3',
>>>>>>> 8fc248f1
            context: 'node',
            engines: {
              node: '>= 8.0.0',
            },
            includeNodeModules: false,
            outputFormat: 'commonjs',
            isLibrary: true,
            shouldOptimize: false,
            shouldScopeHoist: true,
            sourceMap: {},
            loc: undefined,
            sourceType: 'module',
          },
          loc: {
            filePath: relative(
              path.join(COMMON_TARGETS_FIXTURE_PATH, 'package.json'),
            ),
            start: {
              column: 11,
              line: 2,
            },
            end: {
              column: 30,
              line: 2,
            },
          },
        },
        {
          name: 'browser',
          distDir: 'fixtures/common-targets/dist/browser',
          distEntry: 'index.js',
          publicUrl: '/assets',
          env: {
<<<<<<< HEAD
            id: '56c524a18eb2fa9a',
=======
            id: 'f68e756a9f45b317',
>>>>>>> 8fc248f1
            context: 'browser',
            engines: {
              browsers: ['last 1 version'],
            },
            includeNodeModules: false,
            outputFormat: 'commonjs',
            isLibrary: true,
            shouldOptimize: false,
            shouldScopeHoist: true,
            sourceMap: {},
            loc: undefined,
            sourceType: 'module',
          },
          loc: {
            filePath: relative(
              path.join(COMMON_TARGETS_FIXTURE_PATH, 'package.json'),
            ),
            start: {
              column: 14,
              line: 4,
            },
            end: {
              column: 36,
              line: 4,
            },
          },
        },
      ],
    );
  });

  it('generates a default target in serve mode', async () => {
    let serveDistDir = path.join(DEFAULT_OPTIONS.cacheDir, 'dist');

    let targetResolver = new TargetResolver(api, {
      ...DEFAULT_OPTIONS,
      serveOptions: {distDir: serveDistDir, port: 1234},
    });

    assert.deepEqual(
      await targetResolver.resolve(COMMON_TARGETS_FIXTURE_PATH),
      [
        {
          name: 'default',
          distDir: '.parcel-cache/dist',
          publicUrl: '/',
          env: {
<<<<<<< HEAD
            id: '20affcfdd5d3f954',
=======
            id: '69f74e7f31319ffd',
>>>>>>> 8fc248f1
            context: 'browser',
            engines: {},
            includeNodeModules: true,
            outputFormat: 'global',
            isLibrary: false,
            shouldOptimize: false,
            shouldScopeHoist: false,
            sourceMap: {},
            loc: undefined,
            sourceType: 'module',
          },
        },
      ],
    );
  });

  it('generates the correct distDir with no explicit targets', async () => {
    let targetResolver = new TargetResolver(api, DEFAULT_OPTIONS);

    assert.deepEqual(
      await targetResolver.resolve(DEFAULT_DISTPATH_FIXTURE_PATHS.none),
      [
        {
          name: 'default',
          distDir: relative(
            path.join(DEFAULT_DISTPATH_FIXTURE_PATHS.none, 'dist'),
          ),
          publicUrl: '/',
          env: {
<<<<<<< HEAD
            id: '6e8a5160095b1ddf',
=======
            id: '04e06037831229c5',
>>>>>>> 8fc248f1
            context: 'browser',
            engines: {
              browsers: ['Chrome 80'],
            },
            includeNodeModules: true,
            outputFormat: 'global',
            isLibrary: false,
            shouldOptimize: false,
            shouldScopeHoist: false,
            sourceMap: {},
            loc: undefined,
            sourceType: 'module',
          },
        },
      ],
    );
  });

  it('generates the correct distDir with one explicit target', async () => {
    let targetResolver = new TargetResolver(api, DEFAULT_OPTIONS);

    assert.deepEqual(
      await targetResolver.resolve(DEFAULT_DISTPATH_FIXTURE_PATHS.one),
      [
        {
          name: 'browserModern',
          distDir: relative(
            path.join(DEFAULT_DISTPATH_FIXTURE_PATHS.one, 'dist'),
          ),
          distEntry: undefined,
          publicUrl: '/',
          env: {
<<<<<<< HEAD
            id: '6e8a5160095b1ddf',
=======
            id: '04e06037831229c5',
>>>>>>> 8fc248f1
            context: 'browser',
            engines: {
              browsers: ['Chrome 80'],
            },
            includeNodeModules: true,
            outputFormat: 'global',
            isLibrary: false,
            shouldOptimize: false,
            shouldScopeHoist: false,
            sourceMap: {},
            loc: undefined,
            sourceType: 'module',
          },
          loc: undefined,
          stableEntries: undefined,
        },
      ],
    );
  });

  it('generates the correct distDirs with two explicit targets', async () => {
    let targetResolver = new TargetResolver(api, DEFAULT_OPTIONS);

    assert.deepEqual(
      await targetResolver.resolve(DEFAULT_DISTPATH_FIXTURE_PATHS.two),
      [
        {
          name: 'browserModern',
          distDir: relative(
            path.join(
              DEFAULT_DISTPATH_FIXTURE_PATHS.two,
              'dist',
              'browserModern',
            ),
          ),
          distEntry: undefined,
          publicUrl: '/',
          env: {
<<<<<<< HEAD
            id: '3054a843dfedefd9',
=======
            id: 'a06e3cc9e0541b70',
>>>>>>> 8fc248f1
            context: 'browser',
            engines: {
              browsers: ['last 1 version'],
            },
            includeNodeModules: true,
            outputFormat: 'global',
            isLibrary: false,
            shouldOptimize: false,
            shouldScopeHoist: false,
            sourceMap: {},
            loc: undefined,
            sourceType: 'module',
          },
          loc: undefined,
          stableEntries: undefined,
        },
        {
          name: 'browserLegacy',
          distDir: relative(
            path.join(
              DEFAULT_DISTPATH_FIXTURE_PATHS.two,
              'dist',
              'browserLegacy',
            ),
          ),
          distEntry: undefined,
          publicUrl: '/',
          env: {
<<<<<<< HEAD
            id: 'f05bc782f458dba9',
=======
            id: '83bb584641584b67',
>>>>>>> 8fc248f1
            context: 'browser',
            engines: {
              browsers: ['IE 11'],
            },
            includeNodeModules: true,
            outputFormat: 'global',
            isLibrary: false,
            shouldOptimize: false,
            shouldScopeHoist: false,
            sourceMap: {},
            loc: undefined,
            sourceType: 'module',
          },
          loc: undefined,
          stableEntries: undefined,
        },
      ],
    );
  });

  it('rejects invalid or unknown fields', async () => {
    let code =
      '{\n' +
      '\t"targets": {\n' +
      '\t\t"main": {\n' +
      '\t\t\t"includeNodeModules": [\n' +
      '\t\t\t\t"react",\n' +
      '\t\t\t\ttrue\n' +
      '\t\t\t],\n' +
      '\t\t\t"context": "nodes",\n' +
      '\t\t\t"outputFormat": "module",\n' +
      '\t\t\t"sourceMap": {\n' +
      '\t\t\t\t"sourceRoot": "asd",\n' +
      '\t\t\t\t"inline": "false",\n' +
      '\t\t\t\t"verbose": true\n' +
      '\t\t\t},\n' +
      '\t\t\t"engines": {\n' +
      '\t\t\t\t"node": "12",\n' +
      '\t\t\t\t"browser": "Chrome 70"\n' +
      '\t\t\t}\n' +
      '\t\t}\n' +
      '\t}\n' +
      '}';
    let targetResolver = new TargetResolver(api, {
      ...DEFAULT_OPTIONS,
      ...JSON.parse(code),
    });

    // $FlowFixMe assert.rejects is Node 10+
    await assert.rejects(
      () => targetResolver.resolve(COMMON_TARGETS_FIXTURE_PATH),
      {
        message: 'Invalid target descriptor for target "main"',
        diagnostics: [
          {
            message: 'Invalid target descriptor for target "main"',
            origin: '@parcel/core',
            codeFrames: [
              {
                filePath: undefined,
                language: 'json',
                code,
                codeHighlights: [
                  {
                    start: {line: 6, column: 5},
                    end: {line: 6, column: 8},
                    message: 'Expected a wildcard or filepath',
                  },
                  {
                    start: {line: 8, column: 15},
                    end: {line: 8, column: 21},
                    message: 'Did you mean "node"?',
                  },
                  {
                    start: {line: 9, column: 20},
                    end: {line: 9, column: 27},
                    message: 'Did you mean "esmodule"?',
                  },
                  {
                    start: {line: 12, column: 15},
                    end: {line: 12, column: 21},
                    message: 'Expected type boolean',
                  },
                  {
                    start: {line: 13, column: 5},
                    end: {line: 13, column: 13},
                    message: 'Possible values: "inlineSources"',
                  },
                  {
                    start: {line: 17, column: 5},
                    end: {line: 17, column: 13},
                    message: 'Did you mean "browsers"?',
                  },
                ],
              },
            ],
          },
        ],
      },
    );
  });

  it('rejects invalid or unknown fields in package.json', async () => {
    let targetResolver = new TargetResolver(api, DEFAULT_OPTIONS);
    let code = await fs.readFileSync(
      path.join(INVALID_TARGETS_FIXTURE_PATH, 'package.json'),
      'utf8',
    );
    // $FlowFixMe assert.rejects is Node 10+
    await assert.rejects(
      () => targetResolver.resolve(INVALID_TARGETS_FIXTURE_PATH),
      {
        diagnostics: [
          {
            message: 'Invalid target descriptor for target "module"',
            origin: '@parcel/core',
            codeFrames: [
              {
                filePath: path.join(
                  INVALID_TARGETS_FIXTURE_PATH,
                  'package.json',
                ),
                language: 'json',
                code,
                codeHighlights: [
                  {
                    start: {line: 9, column: 29},
                    end: {line: 9, column: 35},
                    message: 'Expected type boolean',
                  },
                  {
                    start: {line: 11, column: 7},
                    end: {line: 11, column: 17},
                    message: 'Did you mean "publicUrl"?',
                  },
                ],
              },
            ],
          },
        ],
      },
    );
  });

  it('rejects invalid engines in package.json', async () => {
    let targetResolver = new TargetResolver(api, DEFAULT_OPTIONS);
    let code = await fs.readFileSync(
      path.join(INVALID_ENGINES_FIXTURE_PATH, 'package.json'),
      'utf8',
    );
    // $FlowFixMe assert.rejects is Node 10+
    await assert.rejects(
      () => targetResolver.resolve(INVALID_ENGINES_FIXTURE_PATH),
      {
        diagnostics: [
          {
            message: 'Invalid engines in package.json',
            origin: '@parcel/core',
            codeFrames: [
              {
                filePath: path.join(
                  INVALID_ENGINES_FIXTURE_PATH,
                  'package.json',
                ),
                language: 'json',
                code,
                codeHighlights: [
                  {
                    end: {
                      column: 13,
                      line: 8,
                    },
                    message: 'Did you mean "browsers"?',
                    start: {
                      column: 5,
                      line: 8,
                    },
                  },
                  {
                    end: {
                      column: 5,
                      line: 7,
                    },
                    message: 'Expected type string',
                    start: {
                      column: 13,
                      line: 5,
                    },
                  },
                ],
              },
            ],
          },
        ],
      },
    );
  });

  it('rejects target distpath in package.json', async () => {
    let targetResolver = new TargetResolver(api, DEFAULT_OPTIONS);
    let code = await fs.readFileSync(
      path.join(INVALID_DISTPATH_FIXTURE_PATH, 'package.json'),
      'utf8',
    );
    // $FlowFixMe assert.rejects is Node 10+
    await assert.rejects(
      () => targetResolver.resolve(INVALID_DISTPATH_FIXTURE_PATH),
      {
        diagnostics: [
          {
            message: 'Invalid distPath for target "legacy"',
            origin: '@parcel/core',
            codeFrames: [
              {
                filePath: path.join(
                  INVALID_DISTPATH_FIXTURE_PATH,
                  'package.json',
                ),
                language: 'json',
                code,
                codeHighlights: [
                  {
                    end: {
                      column: 13,
                      line: 2,
                    },
                    message: 'Expected type string',
                    start: {
                      column: 13,
                      line: 2,
                    },
                  },
                ],
              },
            ],
          },
        ],
      },
    );
  });

  it('rejects duplicate target paths', async () => {
    let fixture = path.join(__dirname, 'fixtures/duplicate-targets');
    let targetResolver = new TargetResolver(api, DEFAULT_OPTIONS);
    let code = await fs.readFileSync(
      path.join(fixture, 'package.json'),
      'utf8',
    );
    // $FlowFixMe assert.rejects is Node 10+
    await assert.rejects(() => targetResolver.resolve(fixture), {
      diagnostics: [
        {
          message: md`Multiple targets have the same destination path "${path.normalize(
            'dist/index.js',
          )}"`,
          origin: '@parcel/core',
          codeFrames: [
            {
              filePath: path.join(fixture, 'package.json'),
              language: 'json',
              code,
              codeHighlights: [
                {
                  end: {
                    column: 25,
                    line: 2,
                  },
                  message: undefined,
                  start: {
                    column: 11,
                    line: 2,
                  },
                },
                {
                  end: {
                    column: 27,
                    line: 3,
                  },
                  message: undefined,
                  start: {
                    column: 13,
                    line: 3,
                  },
                },
              ],
            },
          ],
          hints: [
            'Try removing the duplicate targets, or changing the destination paths.',
          ],
        },
      ],
    });
  });
});<|MERGE_RESOLUTION|>--- conflicted
+++ resolved
@@ -120,11 +120,7 @@
           publicUrl: '/',
           distDir: normalizeSeparators(path.resolve('customA')),
           env: {
-<<<<<<< HEAD
-            id: '89be9119f3dd767e',
-=======
-            id: '7185aca026a1ba43',
->>>>>>> 8fc248f1
+            id: '6777dcd79ef48447',
             context: 'browser',
             includeNodeModules: true,
             engines: {
@@ -145,11 +141,7 @@
           distEntry: 'b.js',
           distDir: normalizeSeparators(path.resolve('customB')),
           env: {
-<<<<<<< HEAD
-            id: '570392c136da3be1',
-=======
-            id: '923e2836f26d91cc',
->>>>>>> 8fc248f1
+            id: '8692e75f0455234a',
             context: 'node',
             includeNodeModules: false,
             engines: {
@@ -180,11 +172,7 @@
           distEntry: 'index.js',
           publicUrl: '/',
           env: {
-<<<<<<< HEAD
-            id: '82d5405f1f71015e',
-=======
-            id: '5b90122270d806a3',
->>>>>>> 8fc248f1
+            id: '5bfcb1a4dba47a04',
             context: 'node',
             engines: {
               node: '>= 8.0.0',
@@ -218,11 +206,7 @@
           distEntry: 'index.js',
           publicUrl: '/',
           env: {
-<<<<<<< HEAD
-            id: '1d3bc63c0278d25d',
-=======
-            id: 'd569d73dba5024af',
->>>>>>> 8fc248f1
+            id: 'b20c59e7a8a57bd7',
             context: 'browser',
             engines: {
               browsers: ['last 1 version'],
@@ -258,11 +242,7 @@
           distEntry: 'index.js',
           publicUrl: '/assets',
           env: {
-<<<<<<< HEAD
-            id: '56c524a18eb2fa9a',
-=======
-            id: 'f68e756a9f45b317',
->>>>>>> 8fc248f1
+            id: '3267a35dda1916a4',
             context: 'browser',
             engines: {
               browsers: ['last 1 version'],
@@ -309,11 +289,7 @@
           publicUrl: '/',
           stableEntries: undefined,
           env: {
-<<<<<<< HEAD
-            id: '5d8354a4a8cf7339',
-=======
-            id: '5171f29d65a099c4',
->>>>>>> 8fc248f1
+            id: '9012ce728747eda4',
             context: 'node',
             engines: {
               node: '>= 8.0.0',
@@ -356,11 +332,7 @@
           distEntry: 'index.js',
           publicUrl: '/',
           env: {
-<<<<<<< HEAD
-            id: '82d5405f1f71015e',
-=======
-            id: '5b90122270d806a3',
->>>>>>> 8fc248f1
+            id: '5bfcb1a4dba47a04',
             context: 'node',
             engines: {
               node: '>= 8.0.0',
@@ -395,11 +367,7 @@
           publicUrl: '/',
           stableEntries: undefined,
           env: {
-<<<<<<< HEAD
-            id: '3054a843dfedefd9',
-=======
-            id: 'a06e3cc9e0541b70',
->>>>>>> 8fc248f1
+            id: '2089c9a83d648f3c',
             context: 'browser',
             engines: {
               browsers: ['last 1 version'],
@@ -434,11 +402,7 @@
           publicUrl: '/',
           stableEntries: undefined,
           env: {
-<<<<<<< HEAD
-            id: '517d1c54c40d41f7',
-=======
-            id: 'd9b90540ac44a9db',
->>>>>>> 8fc248f1
+            id: 'af825df586472b87',
             context: 'browser',
             engines: {
               browsers: ['ie11'],
@@ -489,7 +453,7 @@
           distEntry: 'index.js',
           publicUrl: '/',
           env: {
-            id: '5b90122270d806a3',
+            id: '5bfcb1a4dba47a04',
             context: 'node',
             engines: {
               node: '>= 8.0.0',
@@ -522,8 +486,9 @@
           distDir: 'fixtures/custom-targets/dist/browserModern',
           distEntry: 'index.js',
           publicUrl: '/',
-          env: {
-            id: 'a06e3cc9e0541b70',
+          stableEntries: undefined,
+          env: {
+            id: '2089c9a83d648f3c',
             context: 'browser',
             engines: {
               browsers: ['last 1 version'],
@@ -556,8 +521,9 @@
           distDir: 'fixtures/custom-targets/dist/browserLegacy',
           distEntry: 'index.js',
           publicUrl: '/',
-          env: {
-            id: 'd9b90540ac44a9db',
+          stableEntries: undefined,
+          env: {
+            id: 'af825df586472b87',
             context: 'browser',
             engines: {
               browsers: ['ie11'],
@@ -600,11 +566,7 @@
           distEntry: undefined,
           publicUrl: 'www',
           env: {
-<<<<<<< HEAD
-            id: 'cfeffc9fc4f2bc65',
-=======
-            id: '0d13493649c1b9ee',
->>>>>>> 8fc248f1
+            id: '4771f44bbf9eed48',
             context: 'browser',
             engines: {
               browsers: '> 0.25%',
@@ -648,11 +610,7 @@
           distDir: normalizeSeparators(path.resolve('customB')),
           publicUrl: '/',
           env: {
-<<<<<<< HEAD
-            id: '89be9119f3dd767e',
-=======
-            id: '7185aca026a1ba43',
->>>>>>> 8fc248f1
+            id: '6777dcd79ef48447',
             context: 'browser',
             engines: {
               browsers: ['> 0.25%'],
@@ -694,11 +652,7 @@
           distDir: normalizeSeparators(path.resolve('customA')),
           publicUrl: '/',
           env: {
-<<<<<<< HEAD
-            id: '89be9119f3dd767e',
-=======
-            id: '7185aca026a1ba43',
->>>>>>> 8fc248f1
+            id: '6777dcd79ef48447',
             context: 'browser',
             engines: {
               browsers: ['> 0.25%'],
@@ -727,11 +681,7 @@
         distEntry: 'index.js',
         publicUrl: '/',
         env: {
-<<<<<<< HEAD
-          id: '9deb4191422a0a89',
-=======
-          id: 'b58d7c211621cd65',
->>>>>>> 8fc248f1
+          id: '4a7a0fe1a62bcbb0',
           context: 'node',
           engines: {},
           includeNodeModules: false,
@@ -1089,11 +1039,7 @@
         publicUrl: '/',
         stableEntries: undefined,
         env: {
-<<<<<<< HEAD
-          id: '4e0a969c1f85447f',
-=======
-          id: '82a58acaebe4fd7c',
->>>>>>> 8fc248f1
+          id: '0f899f1b8138dde1',
           context: 'browser',
           engines: {},
           includeNodeModules: true,
@@ -1132,11 +1078,7 @@
         publicUrl: '/',
         stableEntries: undefined,
         env: {
-<<<<<<< HEAD
-          id: '4e0a969c1f85447f',
-=======
-          id: '82a58acaebe4fd7c',
->>>>>>> 8fc248f1
+          id: '0f899f1b8138dde1',
           context: 'browser',
           engines: {},
           includeNodeModules: true,
@@ -1178,11 +1120,7 @@
           distEntry: 'index.js',
           publicUrl: '/',
           env: {
-<<<<<<< HEAD
-            id: '82d5405f1f71015e',
-=======
-            id: '5b90122270d806a3',
->>>>>>> 8fc248f1
+            id: '5bfcb1a4dba47a04',
             context: 'node',
             engines: {
               node: '>= 8.0.0',
@@ -1216,11 +1154,7 @@
           distEntry: 'index.js',
           publicUrl: '/assets',
           env: {
-<<<<<<< HEAD
-            id: '56c524a18eb2fa9a',
-=======
-            id: 'f68e756a9f45b317',
->>>>>>> 8fc248f1
+            id: '3267a35dda1916a4',
             context: 'browser',
             engines: {
               browsers: ['last 1 version'],
@@ -1268,11 +1202,7 @@
           distDir: '.parcel-cache/dist',
           publicUrl: '/',
           env: {
-<<<<<<< HEAD
-            id: '20affcfdd5d3f954',
-=======
-            id: '69f74e7f31319ffd',
->>>>>>> 8fc248f1
+            id: 'c6928843415c2f6d',
             context: 'browser',
             engines: {},
             includeNodeModules: true,
@@ -1302,11 +1232,7 @@
           ),
           publicUrl: '/',
           env: {
-<<<<<<< HEAD
-            id: '6e8a5160095b1ddf',
-=======
-            id: '04e06037831229c5',
->>>>>>> 8fc248f1
+            id: '0a4f8e5f09f774a0',
             context: 'browser',
             engines: {
               browsers: ['Chrome 80'],
@@ -1339,11 +1265,7 @@
           distEntry: undefined,
           publicUrl: '/',
           env: {
-<<<<<<< HEAD
-            id: '6e8a5160095b1ddf',
-=======
-            id: '04e06037831229c5',
->>>>>>> 8fc248f1
+            id: '0a4f8e5f09f774a0',
             context: 'browser',
             engines: {
               browsers: ['Chrome 80'],
@@ -1382,11 +1304,7 @@
           distEntry: undefined,
           publicUrl: '/',
           env: {
-<<<<<<< HEAD
-            id: '3054a843dfedefd9',
-=======
-            id: 'a06e3cc9e0541b70',
->>>>>>> 8fc248f1
+            id: '2089c9a83d648f3c',
             context: 'browser',
             engines: {
               browsers: ['last 1 version'],
@@ -1415,11 +1333,7 @@
           distEntry: undefined,
           publicUrl: '/',
           env: {
-<<<<<<< HEAD
-            id: 'f05bc782f458dba9',
-=======
-            id: '83bb584641584b67',
->>>>>>> 8fc248f1
+            id: '758e02e86887b69d',
             context: 'browser',
             engines: {
               browsers: ['IE 11'],
