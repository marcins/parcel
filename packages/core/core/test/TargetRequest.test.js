// @flow strict-local

import assert from 'assert';
import path from 'path';
import tempy from 'tempy';
import {inputFS as fs} from '@parcel/test-utils';
import {TargetResolver} from '../src/requests/TargetRequest';
import {DEFAULT_OPTIONS as _DEFAULT_OPTIONS} from './test-utils';

const DEFAULT_OPTIONS = {
  ..._DEFAULT_OPTIONS,
  defaultTargetOptions: {
    ..._DEFAULT_OPTIONS.defaultTargetOptions,
    sourceMaps: true,
  },
};

const COMMON_TARGETS_FIXTURE_PATH = path.join(
  __dirname,
  'fixtures/common-targets',
);

const COMMON_TARGETS_IGNORE_FIXTURE_PATH = path.join(
  __dirname,
  'fixtures/common-targets-ignore',
);

const CUSTOM_TARGETS_FIXTURE_PATH = path.join(
  __dirname,
  'fixtures/custom-targets',
);

const CUSTOM_TARGETS_DISTDIR_FIXTURE_PATH = path.join(
  __dirname,
  'fixtures/custom-targets-distdir',
);

const INVALID_TARGETS_FIXTURE_PATH = path.join(
  __dirname,
  'fixtures/invalid-targets',
);

const INVALID_ENGINES_FIXTURE_PATH = path.join(
  __dirname,
  'fixtures/invalid-engines',
);

const INVALID_DISTPATH_FIXTURE_PATH = path.join(
  __dirname,
  'fixtures/invalid-distpath',
);

const DEFAULT_DISTPATH_FIXTURE_PATHS = {
  none: path.join(__dirname, 'fixtures/targets-default-distdir-none'),
  one: path.join(__dirname, 'fixtures/targets-default-distdir-one'),
  two: path.join(__dirname, 'fixtures/targets-default-distdir-two'),
};

const CONTEXT_FIXTURE_PATH = path.join(__dirname, 'fixtures/context');

describe('TargetResolver', () => {
  let cacheDir;
  beforeEach(() => {
    cacheDir = tempy.directory();
  });

  afterEach(() => {
    return fs.rimraf(cacheDir);
  });

  let api = {
    invalidateOnFileCreate() {},
    invalidateOnFileUpdate() {},
    invalidateOnFileDelete() {},
    invalidateOnEnvChange() {},
    invalidateOnOptionChange() {},
    invalidateOnStartup() {},
    getInvalidations() {
      return [];
    },
    runRequest() {
      throw new Error('Not implemented');
    },
    storeResult() {},
    canSkipSubrequest() {
      return false;
    },
  };

  it('resolves exactly specified targets', async () => {
    let targetResolver = new TargetResolver(api, {
      ...DEFAULT_OPTIONS,
      targets: {
        customA: {
          context: 'browser',
          distDir: 'customA',
        },
        customB: {
          distDir: 'customB',
          distEntry: 'b.js',
          engines: {
            node: '>= 8.0.0',
          },
        },
      },
    });

    assert.deepEqual(
      await targetResolver.resolve(COMMON_TARGETS_FIXTURE_PATH),
      [
        {
          name: 'customA',
          publicUrl: '/',
          distDir: path.resolve('customA'),
          env: {
<<<<<<< HEAD
            id: '3a388f310262014289e03f9c7f9b5f89',
=======
            id: 'daa5d206066497852a3e8af4ff268cc2',
>>>>>>> a26f6397
            context: 'browser',
            includeNodeModules: true,
            engines: {
              browsers: ['> 0.25%'],
            },
            outputFormat: 'global',
            isLibrary: false,
            shouldOptimize: false,
            shouldScopeHoist: false,
            sourceMap: {},
          },
        },
        {
          name: 'customB',
          publicUrl: '/',
          distEntry: 'b.js',
          distDir: path.resolve('customB'),
          env: {
<<<<<<< HEAD
            id: '4559f7921c0a7b09da3f6eb971f0ea01',
=======
            id: '34ed8a19cbe309827ce088ef05ec16c0',
>>>>>>> a26f6397
            context: 'node',
            includeNodeModules: false,
            engines: {
              node: '>= 8.0.0',
            },
            outputFormat: 'commonjs',
            isLibrary: false,
            shouldOptimize: false,
            shouldScopeHoist: false,
            sourceMap: {},
          },
        },
      ],
    );
  });

  it('resolves common targets from package.json', async () => {
    let targetResolver = new TargetResolver(api, DEFAULT_OPTIONS);

    assert.deepEqual(
      await targetResolver.resolve(COMMON_TARGETS_FIXTURE_PATH),
      [
        {
          name: 'main',
          distDir: path.join(__dirname, 'fixtures/common-targets/dist/main'),
          distEntry: 'index.js',
          publicUrl: '/',
          env: {
<<<<<<< HEAD
            id: 'ec23842ff2fa38818f6e0b633f6a1e18',
=======
            id: '237b25561cd65f8cce61cb7f69431d0e',
>>>>>>> a26f6397
            context: 'node',
            engines: {
              node: '>= 8.0.0',
            },
            includeNodeModules: false,
            outputFormat: 'commonjs',
            isLibrary: true,
            shouldOptimize: false,
            shouldScopeHoist: false,
            sourceMap: {},
          },
          loc: {
            filePath: path.join(COMMON_TARGETS_FIXTURE_PATH, 'package.json'),
            start: {
              column: 11,
              line: 2,
            },
            end: {
              column: 30,
              line: 2,
            },
          },
        },
        {
          name: 'module',
          distDir: path.join(__dirname, 'fixtures/common-targets/dist/module'),
          distEntry: 'index.js',
          publicUrl: '/',
          env: {
<<<<<<< HEAD
            id: 'bc55a97ffdae1e8edc4db8922682897a',
=======
            id: 'd583f76f4baa21d5805dd2e70f0408bb',
>>>>>>> a26f6397
            context: 'browser',
            engines: {
              browsers: ['last 1 version'],
            },
            includeNodeModules: false,
            outputFormat: 'esmodule',
            isLibrary: true,
            shouldOptimize: false,
            shouldScopeHoist: false,
            sourceMap: {
              inlineSources: true,
            },
          },
          loc: {
            filePath: path.join(COMMON_TARGETS_FIXTURE_PATH, 'package.json'),
            start: {
              column: 13,
              line: 3,
            },
            end: {
              column: 34,
              line: 3,
            },
          },
        },
        {
          name: 'browser',
          distDir: path.join(__dirname, 'fixtures/common-targets/dist/browser'),
          distEntry: 'index.js',
          publicUrl: '/assets',
          env: {
<<<<<<< HEAD
            id: 'c2bfd1627da4aacbbd539b545c4a8eab',
=======
            id: 'bea22d0c0a650e5aec8bc0d7815cec1c',
>>>>>>> a26f6397
            context: 'browser',
            engines: {
              browsers: ['last 1 version'],
            },
            includeNodeModules: false,
            outputFormat: 'commonjs',
            isLibrary: true,
            shouldOptimize: false,
            shouldScopeHoist: false,
            sourceMap: {},
          },
          loc: {
            filePath: path.join(COMMON_TARGETS_FIXTURE_PATH, 'package.json'),
            start: {
              column: 14,
              line: 4,
            },
            end: {
              column: 36,
              line: 4,
            },
          },
        },
      ],
    );
  });

  it('allows ignoring common targets from package.json', async () => {
    let targetResolver = new TargetResolver(api, DEFAULT_OPTIONS);

    assert.deepEqual(
      await targetResolver.resolve(COMMON_TARGETS_IGNORE_FIXTURE_PATH),
      [
        {
          name: 'app',
          distDir: path.join(COMMON_TARGETS_IGNORE_FIXTURE_PATH, 'dist'),
          distEntry: 'index.js',
          publicUrl: '/',
          stableEntries: undefined,
          env: {
<<<<<<< HEAD
            id: '19ef13a8424764abaf7be15b77523770',
=======
            id: 'f61da5725403cc01b4448e3dfef40d92',
>>>>>>> a26f6397
            context: 'node',
            engines: {
              node: '>= 8.0.0',
            },
            includeNodeModules: false,
            outputFormat: 'commonjs',
            isLibrary: false,
            shouldOptimize: false,
            shouldScopeHoist: false,
            sourceMap: undefined,
          },
          loc: {
            filePath: path.join(
              COMMON_TARGETS_IGNORE_FIXTURE_PATH,
              'package.json',
            ),
            start: {
              column: 10,
              line: 3,
            },
            end: {
              column: 24,
              line: 3,
            },
          },
        },
      ],
    );
  });

  it('resolves custom targets from package.json', async () => {
    let targetResolver = new TargetResolver(api, DEFAULT_OPTIONS);
    assert.deepEqual(
      await targetResolver.resolve(CUSTOM_TARGETS_FIXTURE_PATH),
      [
        {
          name: 'main',
          distDir: path.join(__dirname, 'fixtures/custom-targets/dist/main'),
          distEntry: 'index.js',
          publicUrl: '/',
          env: {
<<<<<<< HEAD
            id: 'ec23842ff2fa38818f6e0b633f6a1e18',
=======
            id: '237b25561cd65f8cce61cb7f69431d0e',
>>>>>>> a26f6397
            context: 'node',
            engines: {
              node: '>= 8.0.0',
            },
            includeNodeModules: false,
            outputFormat: 'commonjs',
            isLibrary: true,
            shouldOptimize: false,
            shouldScopeHoist: false,
            sourceMap: {},
          },
          loc: {
            filePath: path.join(CUSTOM_TARGETS_FIXTURE_PATH, 'package.json'),
            start: {
              column: 11,
              line: 2,
            },
            end: {
              column: 30,
              line: 2,
            },
          },
        },
        {
          name: 'browserModern',
          distDir: path.join(
            __dirname,
            'fixtures/custom-targets/dist/browserModern',
          ),
          distEntry: 'index.js',
          publicUrl: '/',
          stableEntries: undefined,
          env: {
<<<<<<< HEAD
            id: 'ef90d3ac2fd5c6eb8f490101ffefa418',
=======
            id: 'c524c8a26560297dd788b80c8aaf63b1',
>>>>>>> a26f6397
            context: 'browser',
            engines: {
              browsers: ['last 1 version'],
            },
            includeNodeModules: true,
            outputFormat: 'global',
            isLibrary: false,
            shouldOptimize: false,
            shouldScopeHoist: false,
            sourceMap: {},
          },
          loc: {
            filePath: path.join(CUSTOM_TARGETS_FIXTURE_PATH, 'package.json'),
            start: {
              column: 20,
              line: 3,
            },
            end: {
              column: 48,
              line: 3,
            },
          },
        },
        {
          name: 'browserLegacy',
          distDir: path.join(
            __dirname,
            'fixtures/custom-targets/dist/browserLegacy',
          ),
          distEntry: 'index.js',
          publicUrl: '/',
          stableEntries: undefined,
          env: {
<<<<<<< HEAD
            id: '9a6bcf3d6126341188863df3af3392ea',
=======
            id: '49378be2acf6bc3e42ae8d6c1957f528',
>>>>>>> a26f6397
            context: 'browser',
            engines: {
              browsers: ['ie11'],
            },
            includeNodeModules: true,
            outputFormat: 'global',
            isLibrary: false,
            shouldOptimize: false,
            shouldScopeHoist: false,
            sourceMap: {},
          },
          loc: {
            filePath: path.join(CUSTOM_TARGETS_FIXTURE_PATH, 'package.json'),
            start: {
              column: 20,
              line: 4,
            },
            end: {
              column: 48,
              line: 4,
            },
          },
        },
      ],
    );
  });

  it('resolves explicit distDir for custom targets from package.json', async () => {
    let targetResolver = new TargetResolver(api, DEFAULT_OPTIONS);
    assert.deepEqual(
      await targetResolver.resolve(CUSTOM_TARGETS_DISTDIR_FIXTURE_PATH),
      [
        {
          name: 'app',
          distDir: path.join(__dirname, 'fixtures/custom-targets-distdir/www'),
          distEntry: undefined,
          publicUrl: 'www',
          env: {
<<<<<<< HEAD
            id: '9217a79b78c7fc9156733770bb942dbc',
=======
            id: '44f920d1f3957b7c90f0cf224a8a4fba',
>>>>>>> a26f6397
            context: 'browser',
            engines: {
              browsers: '> 0.25%',
            },
            includeNodeModules: true,
            outputFormat: 'global',
            isLibrary: false,
            shouldOptimize: false,
            shouldScopeHoist: false,
            sourceMap: {},
          },
          loc: undefined,
          stableEntries: undefined,
        },
      ],
    );
  });

  it('resolves main target with context from package.json', async () => {
    let targetResolver = new TargetResolver(api, DEFAULT_OPTIONS);
    assert.deepEqual(await targetResolver.resolve(CONTEXT_FIXTURE_PATH), [
      {
        name: 'main',
        distDir: path.join(__dirname, 'fixtures/context/dist/main'),
        distEntry: 'index.js',
        publicUrl: '/',
        env: {
<<<<<<< HEAD
          id: 'e3800e7ac211bf8d34912a79cb1b230b',
=======
          id: 'e5e72d0568f12badc74ca83bc3d87d21',
>>>>>>> a26f6397
          context: 'node',
          engines: {},
          includeNodeModules: false,
          isLibrary: true,
          outputFormat: 'commonjs',
          shouldOptimize: false,
          shouldScopeHoist: false,
          sourceMap: {},
        },
        loc: {
          filePath: path.join(CONTEXT_FIXTURE_PATH, 'package.json'),
          start: {
            column: 11,
            line: 2,
          },
          end: {
            column: 30,
            line: 2,
          },
        },
      },
    ]);
  });

  it('resolves main target as an application when non-js file extension is used', async () => {
    let targetResolver = new TargetResolver(api, DEFAULT_OPTIONS);
    let fixture = path.join(__dirname, 'fixtures/application-targets');
    assert.deepEqual(await targetResolver.resolve(fixture), [
      {
        name: 'main',
        distDir: path.join(fixture, 'dist'),
        distEntry: 'index.html',
        publicUrl: '/',
        env: {
<<<<<<< HEAD
          id: 'e8dc65d0d478655a1bc4ed2f67a83963',
=======
          id: 'c662827151e303ed37b66363ce56741b',
>>>>>>> a26f6397
          context: 'browser',
          engines: {},
          includeNodeModules: true,
          isLibrary: false,
          outputFormat: 'global',
          shouldOptimize: false,
          shouldScopeHoist: false,
          sourceMap: {},
        },
        loc: {
          filePath: path.join(fixture, 'package.json'),
          start: {
            column: 11,
            line: 2,
          },
          end: {
            column: 27,
            line: 2,
          },
        },
      },
    ]);
  });

  it('resolves a subset of package.json targets when given a list of names', async () => {
    let targetResolver = new TargetResolver(api, {
      ...DEFAULT_OPTIONS,
      targets: ['main', 'browser'],
    });

    assert.deepEqual(
      await targetResolver.resolve(COMMON_TARGETS_FIXTURE_PATH),
      [
        {
          name: 'main',
          distDir: path.join(__dirname, 'fixtures/common-targets/dist/main'),
          distEntry: 'index.js',
          publicUrl: '/',
          env: {
<<<<<<< HEAD
            id: 'ec23842ff2fa38818f6e0b633f6a1e18',
=======
            id: '237b25561cd65f8cce61cb7f69431d0e',
>>>>>>> a26f6397
            context: 'node',
            engines: {
              node: '>= 8.0.0',
            },
            includeNodeModules: false,
            outputFormat: 'commonjs',
            isLibrary: true,
            shouldOptimize: false,
            shouldScopeHoist: false,
            sourceMap: {},
          },
          loc: {
            filePath: path.join(COMMON_TARGETS_FIXTURE_PATH, 'package.json'),
            start: {
              column: 11,
              line: 2,
            },
            end: {
              column: 30,
              line: 2,
            },
          },
        },
        {
          name: 'browser',
          distDir: path.join(__dirname, 'fixtures/common-targets/dist/browser'),
          distEntry: 'index.js',
          publicUrl: '/assets',
          env: {
<<<<<<< HEAD
            id: 'c2bfd1627da4aacbbd539b545c4a8eab',
=======
            id: 'bea22d0c0a650e5aec8bc0d7815cec1c',
>>>>>>> a26f6397
            context: 'browser',
            engines: {
              browsers: ['last 1 version'],
            },
            includeNodeModules: false,
            outputFormat: 'commonjs',
            isLibrary: true,
            shouldOptimize: false,
            shouldScopeHoist: false,
            sourceMap: {},
          },
          loc: {
            filePath: path.join(COMMON_TARGETS_FIXTURE_PATH, 'package.json'),
            start: {
              column: 14,
              line: 4,
            },
            end: {
              column: 36,
              line: 4,
            },
          },
        },
      ],
    );
  });

  it('generates a default target in serve mode', async () => {
    let serveDistDir = path.join(DEFAULT_OPTIONS.cacheDir, 'dist');

    let targetResolver = new TargetResolver(api, {
      ...DEFAULT_OPTIONS,
      serveOptions: {distDir: serveDistDir, port: 1234},
    });

    assert.deepEqual(
      await targetResolver.resolve(COMMON_TARGETS_FIXTURE_PATH),
      [
        {
          name: 'default',
          distDir: serveDistDir,
          publicUrl: '/',
          env: {
<<<<<<< HEAD
            id: 'e8dc65d0d478655a1bc4ed2f67a83963',
=======
            id: 'c662827151e303ed37b66363ce56741b',
>>>>>>> a26f6397
            context: 'browser',
            engines: {},
            includeNodeModules: true,
            outputFormat: 'global',
            isLibrary: false,
            shouldOptimize: false,
            shouldScopeHoist: false,
            sourceMap: {},
          },
        },
      ],
    );
  });

  it('generates the correct distDir with no explicit targets', async () => {
    let targetResolver = new TargetResolver(api, DEFAULT_OPTIONS);

    assert.deepEqual(
      await targetResolver.resolve(DEFAULT_DISTPATH_FIXTURE_PATHS.none),
      [
        {
          name: 'default',
          distDir: path.join(DEFAULT_DISTPATH_FIXTURE_PATHS.none, 'dist'),
          publicUrl: '/',
          env: {
<<<<<<< HEAD
            id: '37f838420aa6354df1bfcbb0c1635dd4',
=======
            id: 'b3615ef0bf18b4028c140901ca54d959',
>>>>>>> a26f6397
            context: 'browser',
            engines: {
              browsers: ['Chrome 80'],
            },
            includeNodeModules: true,
            outputFormat: 'global',
            isLibrary: false,
            shouldOptimize: false,
            shouldScopeHoist: false,
            sourceMap: {},
          },
        },
      ],
    );
  });

  it('generates the correct distDir with one explicit target', async () => {
    let targetResolver = new TargetResolver(api, DEFAULT_OPTIONS);

    assert.deepEqual(
      await targetResolver.resolve(DEFAULT_DISTPATH_FIXTURE_PATHS.one),
      [
        {
          name: 'browserModern',
          distDir: path.join(DEFAULT_DISTPATH_FIXTURE_PATHS.one, 'dist'),
          distEntry: undefined,
          publicUrl: '/',
          env: {
<<<<<<< HEAD
            id: '37f838420aa6354df1bfcbb0c1635dd4',
=======
            id: 'b3615ef0bf18b4028c140901ca54d959',
>>>>>>> a26f6397
            context: 'browser',
            engines: {
              browsers: ['Chrome 80'],
            },
            includeNodeModules: true,
            outputFormat: 'global',
            isLibrary: false,
            shouldOptimize: false,
            shouldScopeHoist: false,
            sourceMap: {},
          },
          loc: undefined,
          stableEntries: undefined,
        },
      ],
    );
  });

  it('generates the correct distDirs with two explicit targets', async () => {
    let targetResolver = new TargetResolver(api, DEFAULT_OPTIONS);

    assert.deepEqual(
      await targetResolver.resolve(DEFAULT_DISTPATH_FIXTURE_PATHS.two),
      [
        {
          name: 'browserModern',
          distDir: path.join(
            DEFAULT_DISTPATH_FIXTURE_PATHS.two,
            'dist',
            'browserModern',
          ),
          distEntry: undefined,
          publicUrl: '/',
          env: {
<<<<<<< HEAD
            id: 'ef90d3ac2fd5c6eb8f490101ffefa418',
=======
            id: 'c524c8a26560297dd788b80c8aaf63b1',
>>>>>>> a26f6397
            context: 'browser',
            engines: {
              browsers: ['last 1 version'],
            },
            includeNodeModules: true,
            outputFormat: 'global',
            isLibrary: false,
            shouldOptimize: false,
            shouldScopeHoist: false,
            sourceMap: {},
          },
          loc: undefined,
          stableEntries: undefined,
        },
        {
          name: 'browserLegacy',
          distDir: path.join(
            DEFAULT_DISTPATH_FIXTURE_PATHS.two,
            'dist',
            'browserLegacy',
          ),
          distEntry: undefined,
          publicUrl: '/',
          env: {
<<<<<<< HEAD
            id: 'a89cd464584e64e2a177364426d188f4',
=======
            id: '38faa7345dbd1abfb76936779466bc12',
>>>>>>> a26f6397
            context: 'browser',
            engines: {
              browsers: ['IE 11'],
            },
            includeNodeModules: true,
            outputFormat: 'global',
            isLibrary: false,
            shouldOptimize: false,
            shouldScopeHoist: false,
            sourceMap: {},
          },
          loc: undefined,
          stableEntries: undefined,
        },
      ],
    );
  });

  it('rejects invalid or unknown fields', async () => {
    let code =
      '{\n' +
      '\t"targets": {\n' +
      '\t\t"main": {\n' +
      '\t\t\t"includeNodeModules": [\n' +
      '\t\t\t\t"react",\n' +
      '\t\t\t\ttrue\n' +
      '\t\t\t],\n' +
      '\t\t\t"context": "nodes",\n' +
      '\t\t\t"outputFormat": "module",\n' +
      '\t\t\t"sourceMap": {\n' +
      '\t\t\t\t"sourceRoot": "asd",\n' +
      '\t\t\t\t"inline": "false",\n' +
      '\t\t\t\t"verbose": true\n' +
      '\t\t\t},\n' +
      '\t\t\t"engines": {\n' +
      '\t\t\t\t"node": "12",\n' +
      '\t\t\t\t"browser": "Chrome 70"\n' +
      '\t\t\t}\n' +
      '\t\t}\n' +
      '\t}\n' +
      '}';
    let targetResolver = new TargetResolver(api, {
      ...DEFAULT_OPTIONS,
      ...JSON.parse(code),
    });

    // $FlowFixMe assert.rejects is Node 10+
    await assert.rejects(
      () => targetResolver.resolve(COMMON_TARGETS_FIXTURE_PATH),
      {
        message: 'Invalid target descriptor for target "main"',
        diagnostics: [
          {
            message: 'Invalid target descriptor for target "main"',
            origin: '@parcel/core',
            filePath: undefined,
            language: 'json',
            codeFrame: {
              code,
              codeHighlights: [
                {
                  start: {line: 6, column: 5},
                  end: {line: 6, column: 8},
                  message: 'Expected a wildcard or filepath',
                },
                {
                  start: {line: 8, column: 15},
                  end: {line: 8, column: 21},
                  message: 'Did you mean "node"?',
                },
                {
                  start: {line: 9, column: 20},
                  end: {line: 9, column: 27},
                  message: 'Did you mean "esmodule"?',
                },
                {
                  start: {line: 12, column: 15},
                  end: {line: 12, column: 21},
                  message: 'Expected type boolean',
                },
                {
                  start: {line: 13, column: 5},
                  end: {line: 13, column: 13},
                  message: 'Possible values: "inlineSources"',
                },
                {
                  start: {line: 17, column: 5},
                  end: {line: 17, column: 13},
                  message: 'Did you mean "browsers"?',
                },
              ],
            },
          },
        ],
      },
    );
  });

  it('rejects invalid or unknown fields in package.json', async () => {
    let targetResolver = new TargetResolver(api, DEFAULT_OPTIONS);
    let code = await fs.readFileSync(
      path.join(INVALID_TARGETS_FIXTURE_PATH, 'package.json'),
      'utf8',
    );
    // $FlowFixMe assert.rejects is Node 10+
    await assert.rejects(
      () => targetResolver.resolve(INVALID_TARGETS_FIXTURE_PATH),
      {
        diagnostics: [
          {
            message: 'Invalid target descriptor for target "module"',
            origin: '@parcel/core',
            filePath: path.join(INVALID_TARGETS_FIXTURE_PATH, 'package.json'),
            language: 'json',
            codeFrame: {
              code,
              codeHighlights: [
                {
                  start: {line: 9, column: 29},
                  end: {line: 9, column: 35},
                  message: 'Expected type boolean',
                },
                {
                  start: {line: 11, column: 7},
                  end: {line: 11, column: 17},
                  message: 'Did you mean "publicUrl"?',
                },
              ],
            },
          },
        ],
      },
    );
  });

  it('rejects invalid engines in package.json', async () => {
    let targetResolver = new TargetResolver(api, DEFAULT_OPTIONS);
    let code = await fs.readFileSync(
      path.join(INVALID_ENGINES_FIXTURE_PATH, 'package.json'),
      'utf8',
    );
    // $FlowFixMe assert.rejects is Node 10+
    await assert.rejects(
      () => targetResolver.resolve(INVALID_ENGINES_FIXTURE_PATH),
      {
        diagnostics: [
          {
            message: 'Invalid engines in package.json',
            origin: '@parcel/core',
            filePath: path.join(INVALID_ENGINES_FIXTURE_PATH, 'package.json'),
            language: 'json',
            codeFrame: {
              code,
              codeHighlights: [
                {
                  end: {
                    column: 13,
                    line: 8,
                  },
                  message: 'Did you mean "browsers"?',
                  start: {
                    column: 5,
                    line: 8,
                  },
                },
                {
                  end: {
                    column: 5,
                    line: 7,
                  },
                  message: 'Expected type string',
                  start: {
                    column: 13,
                    line: 5,
                  },
                },
              ],
            },
          },
        ],
      },
    );
  });

  it('rejects target distpath in package.json', async () => {
    let targetResolver = new TargetResolver(api, DEFAULT_OPTIONS);
    let code = await fs.readFileSync(
      path.join(INVALID_DISTPATH_FIXTURE_PATH, 'package.json'),
      'utf8',
    );
    // $FlowFixMe assert.rejects is Node 10+
    await assert.rejects(
      () => targetResolver.resolve(INVALID_DISTPATH_FIXTURE_PATH),
      {
        diagnostics: [
          {
            message: 'Invalid distPath for target "legacy"',
            origin: '@parcel/core',
            filePath: path.join(INVALID_DISTPATH_FIXTURE_PATH, 'package.json'),
            language: 'json',
            codeFrame: {
              code,
              codeHighlights: [
                {
                  end: {
                    column: 13,
                    line: 2,
                  },
                  message: 'Expected type string',
                  start: {
                    column: 13,
                    line: 2,
                  },
                },
              ],
            },
          },
        ],
      },
    );
  });

  it('rejects duplicate target paths', async () => {
    let fixture = path.join(__dirname, 'fixtures/duplicate-targets');
    let targetResolver = new TargetResolver(api, DEFAULT_OPTIONS);
    let code = await fs.readFileSync(
      path.join(fixture, 'package.json'),
      'utf8',
    );
    // $FlowFixMe assert.rejects is Node 10+
    await assert.rejects(() => targetResolver.resolve(fixture), {
      diagnostics: [
        {
          message: `Multiple targets have the same destination path "${path.normalize(
            'dist/index.js',
          )}"`,
          origin: '@parcel/core',
          filePath: path.join(fixture, 'package.json'),
          language: 'json',
          codeFrame: {
            code,
            codeHighlights: [
              {
                end: {
                  column: 25,
                  line: 2,
                },
                message: undefined,
                start: {
                  column: 11,
                  line: 2,
                },
              },
              {
                end: {
                  column: 27,
                  line: 3,
                },
                message: undefined,
                start: {
                  column: 13,
                  line: 3,
                },
              },
            ],
          },
          hints: [
            'Try removing the duplicate targets, or changing the destination paths.',
          ],
        },
      ],
    });
  });
});<|MERGE_RESOLUTION|>--- conflicted
+++ resolved
@@ -113,11 +113,7 @@
           publicUrl: '/',
           distDir: path.resolve('customA'),
           env: {
-<<<<<<< HEAD
-            id: '3a388f310262014289e03f9c7f9b5f89',
-=======
-            id: 'daa5d206066497852a3e8af4ff268cc2',
->>>>>>> a26f6397
+            id: '1c8faadcd7aa7f220fe2e7aa726b28ea',
             context: 'browser',
             includeNodeModules: true,
             engines: {
@@ -136,11 +132,7 @@
           distEntry: 'b.js',
           distDir: path.resolve('customB'),
           env: {
-<<<<<<< HEAD
-            id: '4559f7921c0a7b09da3f6eb971f0ea01',
-=======
-            id: '34ed8a19cbe309827ce088ef05ec16c0',
->>>>>>> a26f6397
+            id: 'dc9a4a2483865510f066a3e49cc2471c',
             context: 'node',
             includeNodeModules: false,
             engines: {
@@ -169,11 +161,7 @@
           distEntry: 'index.js',
           publicUrl: '/',
           env: {
-<<<<<<< HEAD
-            id: 'ec23842ff2fa38818f6e0b633f6a1e18',
-=======
-            id: '237b25561cd65f8cce61cb7f69431d0e',
->>>>>>> a26f6397
+            id: 'fe07c14b7535066dde2888f40042458f',
             context: 'node',
             engines: {
               node: '>= 8.0.0',
@@ -203,11 +191,7 @@
           distEntry: 'index.js',
           publicUrl: '/',
           env: {
-<<<<<<< HEAD
-            id: 'bc55a97ffdae1e8edc4db8922682897a',
-=======
-            id: 'd583f76f4baa21d5805dd2e70f0408bb',
->>>>>>> a26f6397
+            id: '940e78349973f342d8f7dd828fc8e48a',
             context: 'browser',
             engines: {
               browsers: ['last 1 version'],
@@ -239,11 +223,7 @@
           distEntry: 'index.js',
           publicUrl: '/assets',
           env: {
-<<<<<<< HEAD
-            id: 'c2bfd1627da4aacbbd539b545c4a8eab',
-=======
-            id: 'bea22d0c0a650e5aec8bc0d7815cec1c',
->>>>>>> a26f6397
+            id: 'b03ffef03e4414d90f51ae18744452d0',
             context: 'browser',
             engines: {
               browsers: ['last 1 version'],
@@ -284,11 +264,7 @@
           publicUrl: '/',
           stableEntries: undefined,
           env: {
-<<<<<<< HEAD
-            id: '19ef13a8424764abaf7be15b77523770',
-=======
-            id: 'f61da5725403cc01b4448e3dfef40d92',
->>>>>>> a26f6397
+            id: '3586553556d47b982077a1832d4bbcb7',
             context: 'node',
             engines: {
               node: '>= 8.0.0',
@@ -330,11 +306,7 @@
           distEntry: 'index.js',
           publicUrl: '/',
           env: {
-<<<<<<< HEAD
-            id: 'ec23842ff2fa38818f6e0b633f6a1e18',
-=======
-            id: '237b25561cd65f8cce61cb7f69431d0e',
->>>>>>> a26f6397
+            id: 'fe07c14b7535066dde2888f40042458f',
             context: 'node',
             engines: {
               node: '>= 8.0.0',
@@ -368,11 +340,7 @@
           publicUrl: '/',
           stableEntries: undefined,
           env: {
-<<<<<<< HEAD
-            id: 'ef90d3ac2fd5c6eb8f490101ffefa418',
-=======
-            id: 'c524c8a26560297dd788b80c8aaf63b1',
->>>>>>> a26f6397
+            id: '0a5943110ae4c7409297a8354eda8472',
             context: 'browser',
             engines: {
               browsers: ['last 1 version'],
@@ -406,11 +374,7 @@
           publicUrl: '/',
           stableEntries: undefined,
           env: {
-<<<<<<< HEAD
-            id: '9a6bcf3d6126341188863df3af3392ea',
-=======
-            id: '49378be2acf6bc3e42ae8d6c1957f528',
->>>>>>> a26f6397
+            id: '05807bcdb63dc13bac45ec42c6b60f3f',
             context: 'browser',
             engines: {
               browsers: ['ie11'],
@@ -449,11 +413,7 @@
           distEntry: undefined,
           publicUrl: 'www',
           env: {
-<<<<<<< HEAD
-            id: '9217a79b78c7fc9156733770bb942dbc',
-=======
-            id: '44f920d1f3957b7c90f0cf224a8a4fba',
->>>>>>> a26f6397
+            id: '8946d45796e0b98a1f2a0bd41399753c',
             context: 'browser',
             engines: {
               browsers: '> 0.25%',
@@ -481,11 +441,7 @@
         distEntry: 'index.js',
         publicUrl: '/',
         env: {
-<<<<<<< HEAD
-          id: 'e3800e7ac211bf8d34912a79cb1b230b',
-=======
-          id: 'e5e72d0568f12badc74ca83bc3d87d21',
->>>>>>> a26f6397
+          id: 'c4fa7024d613d610ab00f97462639b5c',
           context: 'node',
           engines: {},
           includeNodeModules: false,
@@ -520,11 +476,7 @@
         distEntry: 'index.html',
         publicUrl: '/',
         env: {
-<<<<<<< HEAD
-          id: 'e8dc65d0d478655a1bc4ed2f67a83963',
-=======
-          id: 'c662827151e303ed37b66363ce56741b',
->>>>>>> a26f6397
+          id: '1be6b89f22ec2d705ed9f68c4af45288',
           context: 'browser',
           engines: {},
           includeNodeModules: true,
@@ -564,11 +516,7 @@
           distEntry: 'index.js',
           publicUrl: '/',
           env: {
-<<<<<<< HEAD
-            id: 'ec23842ff2fa38818f6e0b633f6a1e18',
-=======
-            id: '237b25561cd65f8cce61cb7f69431d0e',
->>>>>>> a26f6397
+            id: 'fe07c14b7535066dde2888f40042458f',
             context: 'node',
             engines: {
               node: '>= 8.0.0',
@@ -598,11 +546,7 @@
           distEntry: 'index.js',
           publicUrl: '/assets',
           env: {
-<<<<<<< HEAD
-            id: 'c2bfd1627da4aacbbd539b545c4a8eab',
-=======
-            id: 'bea22d0c0a650e5aec8bc0d7815cec1c',
->>>>>>> a26f6397
+            id: 'b03ffef03e4414d90f51ae18744452d0',
             context: 'browser',
             engines: {
               browsers: ['last 1 version'],
@@ -646,11 +590,7 @@
           distDir: serveDistDir,
           publicUrl: '/',
           env: {
-<<<<<<< HEAD
-            id: 'e8dc65d0d478655a1bc4ed2f67a83963',
-=======
-            id: 'c662827151e303ed37b66363ce56741b',
->>>>>>> a26f6397
+            id: '1be6b89f22ec2d705ed9f68c4af45288',
             context: 'browser',
             engines: {},
             includeNodeModules: true,
@@ -676,11 +616,7 @@
           distDir: path.join(DEFAULT_DISTPATH_FIXTURE_PATHS.none, 'dist'),
           publicUrl: '/',
           env: {
-<<<<<<< HEAD
-            id: '37f838420aa6354df1bfcbb0c1635dd4',
-=======
-            id: 'b3615ef0bf18b4028c140901ca54d959',
->>>>>>> a26f6397
+            id: '245496e01cea968d2cab3768ff9aaacf',
             context: 'browser',
             engines: {
               browsers: ['Chrome 80'],
@@ -709,11 +645,7 @@
           distEntry: undefined,
           publicUrl: '/',
           env: {
-<<<<<<< HEAD
-            id: '37f838420aa6354df1bfcbb0c1635dd4',
-=======
-            id: 'b3615ef0bf18b4028c140901ca54d959',
->>>>>>> a26f6397
+            id: '245496e01cea968d2cab3768ff9aaacf',
             context: 'browser',
             engines: {
               browsers: ['Chrome 80'],
@@ -748,11 +680,7 @@
           distEntry: undefined,
           publicUrl: '/',
           env: {
-<<<<<<< HEAD
-            id: 'ef90d3ac2fd5c6eb8f490101ffefa418',
-=======
-            id: 'c524c8a26560297dd788b80c8aaf63b1',
->>>>>>> a26f6397
+            id: '0a5943110ae4c7409297a8354eda8472',
             context: 'browser',
             engines: {
               browsers: ['last 1 version'],
@@ -777,11 +705,7 @@
           distEntry: undefined,
           publicUrl: '/',
           env: {
-<<<<<<< HEAD
-            id: 'a89cd464584e64e2a177364426d188f4',
-=======
-            id: '38faa7345dbd1abfb76936779466bc12',
->>>>>>> a26f6397
+            id: '0968da8dca39c8653179c67b2753046a',
             context: 'browser',
             engines: {
               browsers: ['IE 11'],
