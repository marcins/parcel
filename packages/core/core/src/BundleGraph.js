--- conflicted
+++ resolved
@@ -421,15 +421,11 @@
         return;
       }
 
-<<<<<<< HEAD
       if (
-        this._graph.hasEdge(bundle.id, node.id, 'contains') &&
+        this._graph.hasEdge(bundleNodeId, nodeId, 'contains') &&
         (node.type !== 'asset' ||
           this.isAssetReachableFromBundle(node.value, bundle))
       ) {
-=======
-      if (this._graph.hasEdge(bundleNodeId, nodeId, 'contains')) {
->>>>>>> 3baf990a
         this._graph.removeEdge(
           bundleNodeId,
           nodeId,
