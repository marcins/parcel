--- conflicted
+++ resolved
@@ -844,7 +844,6 @@
 
             if (node.type === 'bundle_group') {
               let childBundles = this.getBundlesInBundleGroup(node.value);
-<<<<<<< HEAD
               // ATLASSIAN: To avoid circular bundle references until the scope hoisting
               // packager can handle them, only deduplicate from preceding siblings.
               // TODO: Remove when the scope hoisting packager can handle cyclic bundle references.
@@ -852,22 +851,13 @@
                 if (b.id === bundle.id) {
                   break;
                 }
-                if (this.bundleHasAsset(b, asset)) {
+                if (
+                  b.bundleBehavior !== BundleBehavior.isolated &&
+                  this.bundleHasAsset(b, asset)
+                ) {
                   actions.skipChildren();
                   break;
                 }
-=======
-              if (
-                childBundles.some(
-                  b =>
-                    b.id !== bundle.id &&
-                    b.bundleBehavior !== BundleBehavior.isolated &&
-                    this.bundleHasAsset(b, asset),
-                )
-              ) {
-                actions.skipChildren();
-                return;
->>>>>>> 413a0936
               }
             }
           },
