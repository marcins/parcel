// @flow strict-local

import type {GraphVisitor} from '@parcel/types';
import type {ContentKey, NodeId, SerializedContentGraph} from '@parcel/graph';
import type {
  Asset,
  AssetGraphNode,
  AssetGroup,
  AssetGroupNode,
  AssetNode,
  Dependency,
  DependencyNode,
  Entry,
  EntryFileNode,
  EntrySpecifierNode,
  Environment,
  Target,
} from './types';

import invariant from 'assert';
import {hashString, Hash} from '@parcel/hash';
import {hashObject, objectSortedEntries} from '@parcel/utils';
import nullthrows from 'nullthrows';
<<<<<<< HEAD
import ContentGraph, {
  type SerializedContentGraph,
  type ContentGraphOpts,
} from './ContentGraph';
=======
import {ContentGraph} from '@parcel/graph';
>>>>>>> 0b0a4753
import {createDependency} from './Dependency';
import {type ProjectPath, fromProjectPathRelative} from './projectPath';

type InitOpts = {|
  entries?: Array<ProjectPath>,
  targets?: Array<Target>,
  assetGroups?: Array<AssetGroup>,
|};

type AssetGraphOpts = {|
  ...ContentGraphOpts<AssetGraphNode>,
  hash?: ?string,
|};

type SerializedAssetGraph = {|
  ...SerializedContentGraph<AssetGraphNode>,
  hash?: ?string,
|};

export function nodeFromDep(dep: Dependency): DependencyNode {
  return {
    id: dep.id,
    type: 'dependency',
    value: dep,
    deferred: false,
    excluded: false,
    usedSymbolsDown: new Set(),
    usedSymbolsUp: new Set(),
    usedSymbolsDownDirty: true,
    usedSymbolsUpDirtyDown: true,
    usedSymbolsUpDirtyUp: true,
  };
}

export function nodeFromAssetGroup(assetGroup: AssetGroup): AssetGroupNode {
  return {
    id: hashString(
      fromProjectPathRelative(assetGroup.filePath) +
        assetGroup.env.id +
        String(assetGroup.isSource) +
        String(assetGroup.sideEffects) +
        (assetGroup.code ?? '') +
        ':' +
        (assetGroup.pipeline ?? '') +
        ':' +
        (assetGroup.query
          ? JSON.stringify(objectSortedEntries(assetGroup.query))
          : ''),
    ),
    type: 'asset_group',
    value: assetGroup,
    usedSymbolsDownDirty: true,
  };
}

export function nodeFromAsset(asset: Asset): AssetNode {
  return {
    id: asset.id,
    type: 'asset',
    value: asset,
    usedSymbols: new Set(),
    usedSymbolsDownDirty: true,
    usedSymbolsUpDirty: true,
  };
}

export function nodeFromEntrySpecifier(entry: ProjectPath): EntrySpecifierNode {
  return {
    id: 'entry_specifier:' + fromProjectPathRelative(entry),
    type: 'entry_specifier',
    value: entry,
  };
}

export function nodeFromEntryFile(entry: Entry): EntryFileNode {
  return {
    id: 'entry_file:' + hashObject(entry),
    type: 'entry_file',
    value: entry,
  };
}

export default class AssetGraph extends ContentGraph<AssetGraphNode> {
  onNodeRemoved: ?(nodeId: NodeId) => mixed;
  hash: ?string;
  envCache: Map<string, Environment>;

  constructor(opts: ?AssetGraphOpts) {
    if (opts) {
      let {hash, ...rest} = opts;
      super(rest);
      this.hash = hash;
    } else {
      super();
      this.setRootNodeId(
        this.addNode({
          id: '@@root',
          type: 'root',
          value: null,
        }),
      );
    }
    this.envCache = new Map();
  }

  // $FlowFixMe[prop-missing]
  static deserialize(opts: AssetGraphOpts): AssetGraph {
    return new AssetGraph(opts);
  }

  // $FlowFixMe[prop-missing]
  serialize(): SerializedAssetGraph {
    return {
      ...super.serialize(),
      hash: this.hash,
    };
  }

  // Deduplicates Environments by making them referentially equal
  normalizeEnvironment(input: Asset | Dependency | AssetGroup) {
    let {id, context} = input.env;
    let idAndContext = `${id}-${context}`;

    let env = this.envCache.get(idAndContext);
    if (env) {
      input.env = env;
    } else {
      this.envCache.set(idAndContext, input.env);
    }
  }

  setRootConnections({entries, assetGroups}: InitOpts) {
    let nodes = [];
    if (entries) {
      for (let entry of entries) {
        let node = nodeFromEntrySpecifier(entry);
        nodes.push(node);
      }
    } else if (assetGroups) {
      nodes.push(
        ...assetGroups.map(assetGroup => nodeFromAssetGroup(assetGroup)),
      );
    }
    this.replaceNodeIdsConnectedTo(
      nullthrows(this.rootNodeId),
      nodes.map(node => this.addNode(node)),
    );
  }

  addNode(node: AssetGraphNode): NodeId {
    this.hash = null;
    let existing = this.getNodeByContentKey(node.id);
    if (existing != null) {
      invariant(existing.type === node.type);
      // $FlowFixMe[incompatible-type] Checked above
      // $FlowFixMe[prop-missing]
      existing.value = node.value;
      let existingId = this.getNodeIdByContentKey(node.id);
      this.updateNode(existingId, existing);
      return existingId;
    }
    return super.addNodeByContentKey(node.id, node);
  }

  removeNode(nodeId: NodeId): void {
    this.hash = null;
    this.onNodeRemoved && this.onNodeRemoved(nodeId);
    // This needs to mark all connected nodes that doesn't become orphaned
    // due to replaceNodesConnectedTo to make sure that the symbols of
    // nodes from which at least one parent was removed are updated.
    let node = nullthrows(this.getNode(nodeId));
    if (this.isOrphanedNode(nodeId) && node.type === 'dependency') {
      let children = this.getNodeIdsConnectedFrom(nodeId).map(id =>
        nullthrows(this.getNode(id)),
      );
      for (let n of children) {
        invariant(n.type === 'asset_group' || n.type === 'asset');
        n.usedSymbolsDownDirty = true;
      }
    }
    return super.removeNode(nodeId);
  }

  resolveEntry(
    entry: ProjectPath,
    resolved: Array<Entry>,
    correspondingRequest: ContentKey,
  ) {
    let entrySpecifierNodeId = this.getNodeIdByContentKey(
      nodeFromEntrySpecifier(entry).id,
    );
    let entrySpecifierNode = nullthrows(this.getNode(entrySpecifierNodeId));
    invariant(entrySpecifierNode.type === 'entry_specifier');
    entrySpecifierNode.correspondingRequest = correspondingRequest;

    this.replaceNodeIdsConnectedTo(
      entrySpecifierNodeId,
      resolved.map(file => this.addNode(nodeFromEntryFile(file))),
    );
  }

  resolveTargets(
    entry: Entry,
    targets: Array<Target>,
    correspondingRequest: string,
  ) {
    let depNodes = targets.map(target => {
      let node = nodeFromDep(
        // The passed project path is ignored in this case, because there is no `loc`
        createDependency('', {
          specifier: fromProjectPathRelative(entry.filePath),
          specifierType: 'esm', // ???
          pipeline: target.pipeline,
          target: target,
          env: target.env,
          isEntry: true,
          needsStableName: true,
          symbols: target.env.isLibrary
            ? new Map([['*', {local: '*', isWeak: true, loc: null}]])
            : undefined,
        }),
      );

      if (node.value.env.isLibrary) {
        // in library mode, all of the entry's symbols are "used"
        node.usedSymbolsDown.add('*');
      }
      return node;
    });

    let entryNodeId = this.getNodeIdByContentKey(nodeFromEntryFile(entry).id);
    let entryNode = nullthrows(this.getNode(entryNodeId));
    invariant(entryNode.type === 'entry_file');
    entryNode.correspondingRequest = correspondingRequest;

    this.replaceNodeIdsConnectedTo(
      entryNodeId,
      depNodes.map(node => this.addNode(node)),
    );
  }

  resolveDependency(
    dependency: Dependency,
    assetGroup: ?AssetGroup,
    correspondingRequest: string,
  ) {
    let depNodeId = this.getNodeIdByContentKey(dependency.id);
    let depNode = nullthrows(this.getNode(depNodeId));
    invariant(depNode.type === 'dependency');
    depNode.correspondingRequest = correspondingRequest;

    if (!assetGroup) {
      return;
    }

    let assetGroupNode = nodeFromAssetGroup(assetGroup);
    let existing = this.getNodeByContentKey(assetGroupNode.id);
    if (existing != null) {
      invariant(existing.type === 'asset_group');
      assetGroupNode.value.canDefer =
        assetGroupNode.value.canDefer && existing.value.canDefer;
    }

    let assetGroupNodeId = this.addNode(assetGroupNode);
    this.replaceNodeIdsConnectedTo(this.getNodeIdByContentKey(dependency.id), [
      assetGroupNodeId,
    ]);

    this.replaceNodeIdsConnectedTo(depNodeId, [assetGroupNodeId]);
  }

  shouldVisitChild(nodeId: NodeId, childNodeId: NodeId): boolean {
    let node = nullthrows(this.getNode(nodeId));
    let childNode = nullthrows(this.getNode(childNodeId));
    if (
      node.type !== 'dependency' ||
      childNode.type !== 'asset_group' ||
      childNode.deferred === false
    ) {
      return true;
    }

    let {sideEffects, canDefer = true} = childNode.value;
    let dependency = node.value;
    let previouslyDeferred = childNode.deferred;
    let defer = this.shouldDeferDependency(dependency, sideEffects, canDefer);
    node.hasDeferred = defer;
    childNode.deferred = defer;

    if (!previouslyDeferred && defer) {
      this.markParentsWithHasDeferred(nodeId);
    } else if (previouslyDeferred && !defer) {
      this.unmarkParentsWithHasDeferred(childNodeId);
    }

    return !defer;
  }

  // Dependency: mark parent Asset <- AssetGroup with hasDeferred true
  markParentsWithHasDeferred(nodeId: NodeId) {
    this.traverseAncestors(nodeId, (traversedNodeId, _, actions) => {
      let traversedNode = nullthrows(this.getNode(traversedNodeId));
      if (traversedNode.type === 'asset') {
        traversedNode.hasDeferred = true;
      } else if (traversedNode.type === 'asset_group') {
        traversedNode.hasDeferred = true;
        actions.skipChildren();
      } else if (nodeId !== traversedNodeId) {
        actions.skipChildren();
      }
    });
  }

  // AssetGroup: update hasDeferred of all parent Dependency <- Asset <- AssetGroup
  unmarkParentsWithHasDeferred(nodeId: NodeId) {
    this.traverseAncestors(nodeId, (traversedNodeId, ctx, actions) => {
      let traversedNode = nullthrows(this.getNode(traversedNodeId));
      if (traversedNode.type === 'asset') {
        let hasDeferred = this.getNodeIdsConnectedFrom(traversedNodeId).some(
          childNodeId => {
            let childNode = nullthrows(this.getNode(childNodeId));
            return childNode.hasDeferred == null
              ? false
              : childNode.hasDeferred;
          },
        );
        if (!hasDeferred) {
          delete traversedNode.hasDeferred;
        }
        return {hasDeferred};
      } else if (
        traversedNode.type === 'asset_group' &&
        nodeId !== traversedNodeId
      ) {
        if (!ctx?.hasDeferred) {
          delete traversedNode.hasDeferred;
        }
        actions.skipChildren();
      } else if (traversedNode.type === 'dependency') {
        traversedNode.hasDeferred = false;
      } else if (nodeId !== traversedNodeId) {
        actions.skipChildren();
      }
    });
  }

  // Defer transforming this dependency if it is marked as weak, there are no side effects,
  // no re-exported symbols are used by ancestor dependencies and the re-exporting asset isn't
  // using a wildcard and isn't an entry (in library mode).
  // This helps with performance building large libraries like `lodash-es`, which re-exports
  // a huge number of functions since we can avoid even transforming the files that aren't used.
  shouldDeferDependency(
    dependency: Dependency,
    sideEffects: ?boolean,
    canDefer: boolean,
  ): boolean {
    let defer = false;
    let dependencySymbols = dependency.symbols;
    if (
      dependencySymbols &&
      [...dependencySymbols].every(([, {isWeak}]) => isWeak) &&
      sideEffects === false &&
      canDefer &&
      !dependencySymbols.has('*')
    ) {
      let depNodeId = this.getNodeIdByContentKey(dependency.id);
      let depNode = this.getNode(depNodeId);
      invariant(depNode);

      let assets = this.getNodeIdsConnectedTo(depNodeId);
      let symbols = new Map(
        [...dependencySymbols].map(([key, val]) => [val.local, key]),
      );
      invariant(assets.length === 1);
      let firstAsset = nullthrows(this.getNode(assets[0]));
      invariant(firstAsset.type === 'asset');
      let resolvedAsset = firstAsset.value;
      let deps = this.getIncomingDependencies(resolvedAsset);
      defer = deps.every(
        d =>
          d.symbols &&
          !(d.env.isLibrary && d.isEntry) &&
          !d.symbols.has('*') &&
          ![...d.symbols.keys()].some(symbol => {
            if (!resolvedAsset.symbols) return true;
            let assetSymbol = resolvedAsset.symbols?.get(symbol)?.local;
            return assetSymbol != null && symbols.has(assetSymbol);
          }),
      );
    }
    return defer;
  }

  resolveAssetGroup(
    assetGroup: AssetGroup,
    assets: Array<Asset>,
    correspondingRequest: ContentKey,
  ) {
    this.normalizeEnvironment(assetGroup);
    let assetGroupNode = nodeFromAssetGroup(assetGroup);
    assetGroupNode = this.getNodeByContentKey(assetGroupNode.id);
    if (!assetGroupNode) {
      return;
    }
    invariant(assetGroupNode.type === 'asset_group');
    assetGroupNode.correspondingRequest = correspondingRequest;

    let assetsByKey = new Map();
    for (let asset of assets) {
      if (asset.uniqueKey != null) {
        assetsByKey.set(asset.uniqueKey, asset);
      }
    }

    let dependentAssetKeys = new Set();
    for (let asset of assets) {
      for (let dep of asset.dependencies.values()) {
        if (assetsByKey.has(dep.specifier)) {
          dependentAssetKeys.add(dep.specifier);
        }
      }
    }

    let assetObjects: Array<{|
      assetNodeId: NodeId,
      dependentAssets: Array<Asset>,
    |}> = [];
    let assetNodeIds = [];
    for (let asset of assets) {
      this.normalizeEnvironment(asset);
      let isDirect = !dependentAssetKeys.has(asset.uniqueKey);

      let dependentAssets = [];
      for (let dep of asset.dependencies.values()) {
        let dependentAsset = assetsByKey.get(dep.specifier);
        if (dependentAsset) {
          dependentAssets.push(dependentAsset);
        }
      }
      let id = this.addNode(nodeFromAsset(asset));
      assetObjects.push({
        assetNodeId: id,
        dependentAssets,
      });

      if (isDirect) {
        assetNodeIds.push(id);
      }
    }

    this.replaceNodeIdsConnectedTo(
      this.getNodeIdByContentKey(assetGroupNode.id),
      assetNodeIds,
    );
    for (let {assetNodeId, dependentAssets} of assetObjects) {
      // replaceNodesConnectedTo has merged the value into the existing node, retrieve
      // the actual current node.
      let assetNode = nullthrows(this.getNode(assetNodeId));
      invariant(assetNode.type === 'asset');
      this.resolveAsset(assetNode, dependentAssets);
    }
  }

  resolveAsset(assetNode: AssetNode, dependentAssets: Array<Asset>) {
    let depNodeIds: Array<NodeId> = [];
    let depNodesWithAssets = [];
    for (let dep of assetNode.value.dependencies.values()) {
      this.normalizeEnvironment(dep);
      let depNode = nodeFromDep(dep);
      let existing = this.getNodeByContentKey(depNode.id);
      if (
        existing?.type === 'dependency' &&
        existing.value.resolverMeta != null
      ) {
        depNode.value.meta = {
          ...depNode.value.meta,
          ...existing.value.resolverMeta,
        };
      }
      let dependentAsset = dependentAssets.find(
        a => a.uniqueKey === dep.specifier,
      );
      if (dependentAsset) {
        depNode.complete = true;
        depNodesWithAssets.push([depNode, nodeFromAsset(dependentAsset)]);
      }
      depNode.value.sourceAssetType = assetNode.value.type;
      depNodeIds.push(this.addNode(depNode));
    }

    assetNode.usedSymbolsDownDirty = true;
    this.replaceNodeIdsConnectedTo(
      this.getNodeIdByContentKey(assetNode.id),
      depNodeIds,
    );

    for (let [depNode, dependentAssetNode] of depNodesWithAssets) {
      let depAssetNodeId = this.addNode(dependentAssetNode);

      this.replaceNodeIdsConnectedTo(this.getNodeIdByContentKey(depNode.id), [
        depAssetNodeId,
      ]);
    }
  }

  getIncomingDependencies(asset: Asset): Array<Dependency> {
    let nodeId = this._contentKeyToNodeId.get(asset.id);
    if (!nodeId) {
      return [];
    }

    let assetGroupIds = this.getNodeIdsConnectedTo(nodeId);
    let dependencies = [];
    for (let i = 0; i < assetGroupIds.length; i++) {
      let assetGroupId = assetGroupIds[i];

      // Sometimes assets are connected directly to dependencies
      // rather than through an asset group. This happens due to
      // inline dependencies on assets via uniqueKey. See resolveAsset.
      let node = this.getNode(assetGroupId);
      if (node?.type === 'dependency') {
        dependencies.push(node.value);
        continue;
      }

      let assetIds = this.getNodeIdsConnectedTo(assetGroupId);
      for (let j = 0; j < assetIds.length; j++) {
        let node = this.getNode(assetIds[j]);
        if (!node || node.type !== 'dependency') {
          continue;
        }

        dependencies.push(node.value);
      }
    }

    return dependencies;
  }

  traverseAssets<TContext>(
    visit: GraphVisitor<Asset, TContext>,
    startNodeId: ?NodeId,
  ): ?TContext {
    return this.filteredTraverse(
      nodeId => {
        let node = nullthrows(this.getNode(nodeId));
        return node.type === 'asset' ? node.value : null;
      },
      visit,
      startNodeId,
    );
  }

  getEntryAssetGroupNodes(): Array<AssetGroupNode> {
    let entryNodes = [];
    this.traverse((nodeId, _, actions) => {
      let node = nullthrows(this.getNode(nodeId));
      if (node.type === 'asset_group') {
        entryNodes.push(node);
        actions.skipChildren();
      }
    });
    return entryNodes;
  }

  getEntryAssets(): Array<Asset> {
    let entries = [];
    this.traverseAssets((asset, ctx, traversal) => {
      entries.push(asset);
      traversal.skipChildren();
    });

    return entries;
  }

  getHash(): string {
    if (this.hash != null) {
      return this.hash;
    }

    let hash = new Hash();
    // TODO: sort??
    this.traverse(nodeId => {
      let node = nullthrows(this.getNode(nodeId));
      if (node.type === 'asset') {
        hash.writeString(nullthrows(node.value.outputHash));
      } else if (node.type === 'dependency' && node.value.target) {
        hash.writeString(JSON.stringify(node.value.target));
      }
    });

    this.hash = hash.finish();
    return this.hash;
  }
}<|MERGE_RESOLUTION|>--- conflicted
+++ resolved
@@ -1,7 +1,12 @@
 // @flow strict-local
 
 import type {GraphVisitor} from '@parcel/types';
-import type {ContentKey, NodeId, SerializedContentGraph} from '@parcel/graph';
+import type {
+  ContentGraphOpts,
+  ContentKey,
+  NodeId,
+  SerializedContentGraph,
+} from '@parcel/graph';
 import type {
   Asset,
   AssetGraphNode,
@@ -21,14 +26,7 @@
 import {hashString, Hash} from '@parcel/hash';
 import {hashObject, objectSortedEntries} from '@parcel/utils';
 import nullthrows from 'nullthrows';
-<<<<<<< HEAD
-import ContentGraph, {
-  type SerializedContentGraph,
-  type ContentGraphOpts,
-} from './ContentGraph';
-=======
 import {ContentGraph} from '@parcel/graph';
->>>>>>> 0b0a4753
 import {createDependency} from './Dependency';
 import {type ProjectPath, fromProjectPathRelative} from './projectPath';
 
