--- conflicted
+++ resolved
@@ -649,12 +649,8 @@
   }
 
   async loadTransformerConfig(
-<<<<<<< HEAD
-    transformer: LoadedPlugin<Transformer>,
-=======
     filePath: ProjectPath,
     transformer: LoadedPlugin<Transformer<mixed>>,
->>>>>>> b08ef9cb
     isSource: boolean,
   ): Promise<?Config> {
     let loadConfig = transformer.plugin.loadConfig;
