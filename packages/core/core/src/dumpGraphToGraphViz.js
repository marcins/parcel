// @flow

import type {Graph} from '@parcel/graph';
import type {AssetGraphNode, BundleGraphNode, Environment} from './types';
import {bundleGraphEdgeTypes} from './BundleGraph';
import {requestGraphEdgeTypes} from './RequestTracker';

import path from 'path';
import {fromProjectPathRelative} from './projectPath';
import {SpecifierType, Priority} from './types';

const COLORS = {
  root: 'gray',
  asset: 'green',
  dependency: 'orange',
  transformer_request: 'cyan',
  file: 'gray',
  default: 'white',
};

const TYPE_COLORS = {
  bundle: 'blue',
  contains: 'grey',
  internal_async: 'orange',
  references: 'red',
  sibling: 'green',
  invalidated_by_create: 'green',
  invalidated_by_create_above: 'orange',
  invalidate_by_update: 'cyan',
  invalidated_by_delete: 'red',
};

export default async function dumpGraphToGraphViz(
  // $FlowFixMe
  graph: Graph<AssetGraphNode> | Graph<BundleGraphNode>,
  name: string,
<<<<<<< HEAD
  edgeTypes?: any,
=======
  edgeTypes?: typeof bundleGraphEdgeTypes | typeof requestGraphEdgeTypes,
>>>>>>> 1b980caf
): Promise<void> {
  if (
    process.env.PARCEL_BUILD_ENV === 'production' ||
    process.env.PARCEL_DUMP_GRAPHVIZ == null ||
    // $FlowFixMe
    process.env.PARCEL_DUMP_GRAPHVIZ == false
  ) {
    return;
  }
  let detailedSymbols = process.env.PARCEL_DUMP_GRAPHVIZ === 'symbols';

  const graphviz = require('graphviz');
  const tempy = require('tempy');
  let g = graphviz.digraph('G');
  for (let [id, node] of graph.nodes) {
    let n = g.addNode(nodeId(id));
    // $FlowFixMe default is fine. Not every type needs to be in the map.
    n.set('color', COLORS[node.type || 'default']);
    n.set('shape', 'box');
    n.set('style', 'filled');
    let label = `${node.type || 'No Type'}: [${node.id}]: `;
    if (node.type === 'dependency') {
      label += node.value.specifier;
      let parts = [];
      if (node.value.priority !== Priority.sync)
        parts.push(node.value.priority);
      if (node.value.isOptional) parts.push('optional');
      if (node.value.specifierType === SpecifierType.url) parts.push('url');
      if (node.hasDeferred) parts.push('deferred');
      if (node.excluded) parts.push('excluded');
      if (parts.length) label += ' (' + parts.join(', ') + ')';
      if (node.value.env) label += ` (${getEnvDescription(node.value.env)})`;
      let depSymbols = node.value.symbols;
      if (detailedSymbols) {
        if (depSymbols) {
          if (depSymbols.size) {
            label +=
              '\\nsymbols: ' +
              [...depSymbols].map(([e, {local}]) => [e, local]).join(';');
          }
          let weakSymbols = [...depSymbols]
            .filter(([, {isWeak}]) => isWeak)
            .map(([s]) => s);
          if (weakSymbols.length) {
            label += '\\nweakSymbols: ' + weakSymbols.join(',');
          }
          if (node.usedSymbolsUp.size > 0) {
            label += '\\nusedSymbolsUp: ' + [...node.usedSymbolsUp].join(',');
          }
          if (node.usedSymbolsDown.size > 0) {
            label +=
              '\\nusedSymbolsDown: ' + [...node.usedSymbolsDown].join(',');
          }
        } else {
          label += '\\nsymbols: cleared';
        }
      }
    } else if (node.type === 'asset') {
      label +=
        path.basename(fromProjectPathRelative(node.value.filePath)) +
        '#' +
        node.value.type;
      if (detailedSymbols) {
        if (!node.value.symbols) {
          label += '\\nsymbols: cleared';
        } else if (node.value.symbols.size) {
          label +=
            '\\nsymbols: ' +
            [...node.value.symbols].map(([e, {local}]) => [e, local]).join(';');
        }
        if (node.usedSymbols.size) {
          label += '\\nusedSymbols: ' + [...node.usedSymbols].join(',');
        }
      }
    } else if (node.type === 'asset_group') {
      if (node.deferred) label += '(deferred)';
      // $FlowFixMe
    } else if (node.type === 'file') {
      label += path.basename(node.value.filePath);
      // $FlowFixMe
    } else if (node.type === 'transformer_request') {
      label +=
        path.basename(node.value.filePath) +
        ` (${getEnvDescription(node.value.env)})`;
      // $FlowFixMe
    } else if (node.type === 'bundle') {
      let parts = [];
      if (node.value.needsStableName) parts.push('stable name');
      if (node.value.bundleBehavior) parts.push(node.value.bundleBehavior);
      if (parts.length) label += ' (' + parts.join(', ') + ')';
      if (node.value.env) label += ` (${getEnvDescription(node.value.env)})`;
      // $FlowFixMe
    } else if (node.type === 'request') {
      label = node.value.type + ':' + node.id;
    }
    n.set('label', label);
  }
<<<<<<< HEAD
=======

>>>>>>> 1b980caf
  let edgeNames;
  if (edgeTypes) {
    edgeNames = Object.fromEntries(
      Object.entries(edgeTypes).map(([k, v]) => [v, k]),
    );
  }
<<<<<<< HEAD
=======

>>>>>>> 1b980caf
  for (let edge of graph.getAllEdges()) {
    let gEdge = g.addEdge(nodeId(edge.from), nodeId(edge.to));
    let color = null;
    if (edge.type != 1 && edgeNames) {
      color = TYPE_COLORS[edgeNames[edge.type]];
    }
    if (color != null) {
      gEdge.set('color', color);
    }
  }
  let tmp = tempy.file({name: `${name}.png`});
  await g.output('png', tmp);
  // eslint-disable-next-line no-console
  console.log('Dumped', tmp);
}

function nodeId(id) {
  // $FlowFixMe
  return `node${id}`;
}

function getEnvDescription(env: Environment) {
  let description;
  if (typeof env.engines.browsers === 'string') {
    description = `${env.context}: ${env.engines.browsers}`;
  } else if (Array.isArray(env.engines.browsers)) {
    description = `${env.context}: ${env.engines.browsers.join(', ')}`;
  } else if (env.engines.node) {
    description = `node: ${env.engines.node}`;
  } else if (env.engines.electron) {
    description = `electron: ${env.engines.electron}`;
  }

  return description ?? '';
}<|MERGE_RESOLUTION|>--- conflicted
+++ resolved
@@ -34,11 +34,7 @@
   // $FlowFixMe
   graph: Graph<AssetGraphNode> | Graph<BundleGraphNode>,
   name: string,
-<<<<<<< HEAD
-  edgeTypes?: any,
-=======
   edgeTypes?: typeof bundleGraphEdgeTypes | typeof requestGraphEdgeTypes,
->>>>>>> 1b980caf
 ): Promise<void> {
   if (
     process.env.PARCEL_BUILD_ENV === 'production' ||
@@ -136,20 +132,14 @@
     }
     n.set('label', label);
   }
-<<<<<<< HEAD
-=======
 
->>>>>>> 1b980caf
   let edgeNames;
   if (edgeTypes) {
     edgeNames = Object.fromEntries(
       Object.entries(edgeTypes).map(([k, v]) => [v, k]),
     );
   }
-<<<<<<< HEAD
-=======
 
->>>>>>> 1b980caf
   for (let edge of graph.getAllEdges()) {
     let gEdge = g.addEdge(nodeId(edge.from), nodeId(edge.to));
     let color = null;
