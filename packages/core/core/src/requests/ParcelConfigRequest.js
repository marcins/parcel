// @flow strict-local
import type {
  Async,
  FilePath,
  PackageName,
  RawParcelConfig,
  ResolvedParcelConfigFile,
} from '@parcel/types';
import type {StaticRunOpts} from '../RequestTracker';
import type {
  ExtendableParcelConfigPipeline,
  ParcelOptions,
  ProcessedParcelConfig,
} from '../types';

import {
  isDirectoryInside,
  md5FromObject,
  resolveConfig,
  resolve,
  validateSchema,
  findAlternativeNodeModules,
  findAlternativeFiles,
  flatMap,
} from '@parcel/utils';
import ThrowableDiagnostic, {
  generateJSONCodeHighlights,
} from '@parcel/diagnostic';
// $FlowFixMe
import {parse} from 'json5';
import path from 'path';
import assert from 'assert';

import ParcelConfigSchema from '../ParcelConfig.schema';

const NAMED_PIPELINE_REGEX = /^[\w-.+]+:/;

type ConfigMap<K, V> = {[K]: V, ...};

export type ConfigAndCachePath = {|
  config: ProcessedParcelConfig,
  cachePath: string,
|};

type RunOpts = {|
  input: null,
  ...StaticRunOpts,
|};

export type ParcelConfigRequest = {|
  id: string,
  type: string,
  input: null,
  run: RunOpts => Async<ConfigAndCachePath>,
|};

type ParcelConfigChain = {|
  config: ProcessedParcelConfig,
  extendedFiles: Array<FilePath>,
|};

const type = 'parcel_config_request';

export default function createParcelConfigRequest(): ParcelConfigRequest {
  return {
    id: type,
    type,
    async run({api, options}: RunOpts): Promise<ConfigAndCachePath> {
      let {config, extendedFiles, usedDefault} = await loadParcelConfig(
        options,
      );

      api.invalidateOnFileUpdate(config.filePath);
      api.invalidateOnFileDelete(config.filePath);

      for (let filePath of extendedFiles) {
        api.invalidateOnFileUpdate(filePath);
        api.invalidateOnFileDelete(filePath);
      }

      if (usedDefault) {
        api.invalidateOnFileCreate('**/.parcelrc');
      }

      let cachePath = md5FromObject(config);
      await options.cache.set(cachePath, config);
      let result = {config, cachePath};
      // TODO: don't store config twice (once in the graph and once in a separate cache entry)
      api.storeResult(result);
      return result;
    },
    input: null,
  };
}

export async function loadParcelConfig(
  options: ParcelOptions,
): Promise<{|...ParcelConfigChain, usedDefault: boolean|}> {
  let parcelConfig = await resolveParcelConfig(options);

  if (!parcelConfig) {
    throw new Error('Could not find a .parcelrc');
  }

  return parcelConfig;
}

export async function resolveParcelConfig(
  options: ParcelOptions,
): Promise<?{|...ParcelConfigChain, usedDefault: boolean|}> {
  let resolveFrom = getResolveFrom(options);
  let configPath =
    options.config != null
      ? (
          await resolve(options.inputFS, options.config, {
            basedir: resolveFrom,
          })
        ).resolved
      : await resolveConfig(options.inputFS, resolveFrom, ['.parcelrc']);

  let usedDefault = false;
  if (configPath == null && options.defaultConfig != null) {
    usedDefault = true;
    configPath = (
      await resolve(options.inputFS, options.defaultConfig, {
        basedir: resolveFrom,
      })
    ).resolved;
  }

  if (configPath == null) {
    return null;
  }

<<<<<<< HEAD
  let {config, extendedFiles} = await readAndProcessConfigChain(
    configPath,
=======
  let contents;
  try {
    contents = await options.inputFS.readFile(configPath, 'utf8');
  } catch (e) {
    throw new ThrowableDiagnostic({
      diagnostic: {
        message: `Could not find parcel config at ${path.relative(
          options.projectRoot,
          configPath,
        )}`,
        origin: '@parcel/core',
      },
    });
  }

  let {config, extendedFiles} = await parseAndProcessConfig(
    configPath,
    contents,
>>>>>>> 796e1798
    options,
  );
  return {config, extendedFiles, usedDefault};
}

export function create(
  config: ResolvedParcelConfigFile,
  options: ParcelOptions,
): Promise<ParcelConfigChain> {
  return processConfigChain(config, config.filePath, options);
}

// eslint-disable-next-line require-await
export async function parseAndProcessConfig(
  configPath: FilePath,
  contents: string,
  options: ParcelOptions,
): Promise<ParcelConfigChain> {
  let config: RawParcelConfig;
  try {
    config = parse(contents);
  } catch (e) {
    let pos = {
      line: e.lineNumber,
      column: e.columnNumber,
    };
    throw new ThrowableDiagnostic({
      diagnostic: {
        message: 'Failed to parse .parcelrc',
        origin: '@parcel/core',

        filePath: configPath,
        language: 'json5',
        codeFrame: {
          code: contents,
          codeHighlights: [
            {
              start: pos,
              end: pos,
              message: e.message,
            },
          ],
        },
      },
    });
  }
  return processConfigChain(config, configPath, options);
}

function processPipeline(
  pipeline: ?Array<PackageName>,
  keyPath: string,
  filePath: FilePath,
  //$FlowFixMe
): any {
  if (pipeline) {
    return pipeline.map((pkg, i) => {
      if (pkg === '...') return pkg;

      return {
        packageName: pkg,
        resolveFrom: filePath,
        keyPath: `${keyPath}/${i}`,
      };
    });
  }
}

function processMap(
  // $FlowFixMe
  map: ?ConfigMap<any, any>,
  keyPath: string,
  filePath: FilePath,
  // $FlowFixMe
): ConfigMap<any, any> | typeof undefined {
  if (!map) return undefined;

  // $FlowFixMe
  let res: ConfigMap<any, any> = {};
  for (let k in map) {
    if (typeof map[k] === 'string') {
      res[k] = {
        packageName: map[k],
        resolveFrom: filePath,
        keyPath: `${keyPath}/${k}`,
      };
    } else {
      res[k] = processPipeline(map[k], `${keyPath}/${k}`, filePath);
    }
  }

  return res;
}

export function processConfig(
  configFile: ResolvedParcelConfigFile,
): ProcessedParcelConfig {
  return {
    extends: configFile.extends,
    filePath: configFile.filePath,
    resolveFrom: configFile.resolveFrom,
    resolvers: processPipeline(
      configFile.resolvers,
      '/resolvers',
      configFile.filePath,
    ),
    transformers: processMap(
      configFile.transformers,
      '/transformers',
      configFile.filePath,
    ),
    bundler:
      configFile.bundler != null
        ? {
            packageName: configFile.bundler,
            resolveFrom: configFile.filePath,
            keyPath: '/bundler',
          }
        : undefined,
    namers: processPipeline(configFile.namers, '/namers', configFile.filePath),
    runtimes: processMap(configFile.runtimes, '/runtimes', configFile.filePath),
    packagers: processMap(
      configFile.packagers,
      '/packagers',
      configFile.filePath,
    ),
    optimizers: processMap(
      configFile.optimizers,
      '/optimizers',
      configFile.filePath,
    ),
    reporters: processPipeline(
      configFile.reporters,
      '/reporters',
      configFile.filePath,
    ),
    validators: processMap(
      configFile.validators,
      '/validators',
      configFile.filePath,
    ),
  };
}

export async function processConfigChain(
  configFile: RawParcelConfig | ResolvedParcelConfigFile,
  filePath: FilePath,
  options: ParcelOptions,
): Promise<ParcelConfigChain> {
  // Validate config...
  let relativePath = path.relative(options.inputFS.cwd(), filePath);
  validateConfigFile(configFile, relativePath);

  // Process config...
  let config: ProcessedParcelConfig = processConfig({
    filePath,
    ...configFile,
  });

  let extendedFiles: Array<FilePath> = [];
  if (configFile.extends != null) {
    let exts = Array.isArray(configFile.extends)
      ? configFile.extends
      : [configFile.extends];
    let errors = [];
    if (exts.length !== 0) {
      let extStartConfig;
      let i = 0;
      for (let ext of exts) {
        try {
          let key = Array.isArray(configFile.extends)
            ? `/extends/${i}`
            : '/extends';
          let resolved = await resolveExtends(ext, filePath, key, options);
          extendedFiles.push(resolved);
          let {
            extendedFiles: moreExtendedFiles,
            config: nextConfig,
          } = await processExtendedConfig(
            filePath,
            key,
            ext,
            resolved,
            options,
          );
          extendedFiles = extendedFiles.concat(moreExtendedFiles);
          extStartConfig = extStartConfig
            ? mergeConfigs(extStartConfig, nextConfig)
            : nextConfig;
        } catch (err) {
          errors.push(err);
        }

        i++;
      }

      // Merge with the inline config last
<<<<<<< HEAD
      config = mergeConfigs(extStartConfig, config);
=======
      if (extStartConfig) {
        config = mergeConfigs(extStartConfig, config);
      }
    }

    if (errors.length > 0) {
      throw new ThrowableDiagnostic({
        diagnostic: flatMap(errors, e => e.diagnostics),
      });
>>>>>>> 796e1798
    }
  }

  return {config, extendedFiles};
}

export async function resolveExtends(
  ext: string,
  configPath: FilePath,
  extendsKey: string,
  options: ParcelOptions,
): Promise<FilePath> {
  if (ext.startsWith('.')) {
    return path.resolve(path.dirname(configPath), ext);
  } else {
    try {
      let {resolved} = await resolve(options.inputFS, ext, {
        basedir: path.dirname(configPath),
        extensions: ['.json'],
      });
      return options.inputFS.realpath(resolved);
    } catch (err) {
      let parentContents = await options.inputFS.readFile(configPath, 'utf8');
      let alternatives = await findAlternativeNodeModules(
        options.inputFS,
        ext,
        path.dirname(configPath),
      );
      throw new ThrowableDiagnostic({
        diagnostic: {
          message: 'Cannot find extended parcel config',
          origin: '@parcel/core',
          filePath: configPath,
          language: 'json5',
          codeFrame: {
            code: parentContents,
            codeHighlights: generateJSONCodeHighlights(parentContents, [
              {
                key: extendsKey,
                type: 'value',
                message: `Cannot find module "${ext}"${
                  alternatives[0] ? `, did you mean "${alternatives[0]}"?` : ''
                }`,
              },
            ]),
          },
        },
      });
    }
  }
}

async function processExtendedConfig(
  configPath: FilePath,
  extendsKey: string,
  extendsSpecifier: string,
  resolvedExtendedConfigPath: FilePath,
  options: ParcelOptions,
): Promise<ParcelConfigChain> {
  let contents;
  try {
    contents = await options.inputFS.readFile(
      resolvedExtendedConfigPath,
      'utf8',
    );
  } catch (e) {
    let parentContents = await options.inputFS.readFile(configPath, 'utf8');
    let alternatives = await findAlternativeFiles(
      options.inputFS,
      extendsSpecifier,
      path.dirname(resolvedExtendedConfigPath),
    );
    throw new ThrowableDiagnostic({
      diagnostic: {
        message: 'Cannot find extended parcel config',
        origin: '@parcel/core',
        filePath: configPath,
        language: 'json5',
        codeFrame: {
          code: parentContents,
          codeHighlights: generateJSONCodeHighlights(parentContents, [
            {
              key: extendsKey,
              type: 'value',
              message: `"${extendsSpecifier}" does not exist${
                alternatives[0] ? `, did you mean "./${alternatives[0]}"?` : ''
              }`,
            },
          ]),
        },
      },
    });
  }

  return parseAndProcessConfig(resolvedExtendedConfigPath, contents, options);
}

export function validateConfigFile(
  config: RawParcelConfig | ResolvedParcelConfigFile,
  relativePath: FilePath,
) {
  validateNotEmpty(config, relativePath);

  validateSchema.diagnostic(
    ParcelConfigSchema,
    config,
    relativePath,
    JSON.stringify(config, null, '\t'),
    '@parcel/core',
    '',
    'Invalid Parcel Config',
  );
}

export function validateNotEmpty(
  config: RawParcelConfig | ResolvedParcelConfigFile,
  relativePath: FilePath,
) {
  assert.notDeepStrictEqual(config, {}, `${relativePath} can't be empty`);
}

export function mergeConfigs(
  base: ProcessedParcelConfig,
  ext: ProcessedParcelConfig,
): ProcessedParcelConfig {
  return {
    filePath: ext.filePath,
    resolvers: mergePipelines(base.resolvers, ext.resolvers),
    transformers: mergeMaps(
      base.transformers,
      ext.transformers,
      mergePipelines,
      true,
    ),
    validators: mergeMaps(base.validators, ext.validators, mergePipelines),
    bundler: ext.bundler || base.bundler,
    namers: mergePipelines(base.namers, ext.namers),
    runtimes: mergeMaps(base.runtimes, ext.runtimes, mergePipelines),
    packagers: mergeMaps(base.packagers, ext.packagers),
    optimizers: mergeMaps(base.optimizers, ext.optimizers, mergePipelines),
    reporters: mergePipelines(base.reporters, ext.reporters),
  };
}

function getResolveFrom(options: ParcelOptions) {
  let cwd = options.inputFS.cwd();
  let dir = isDirectoryInside(cwd, options.projectRoot)
    ? cwd
    : options.projectRoot;
  return path.join(dir, 'index');
}

export function mergePipelines(
  base: ?ExtendableParcelConfigPipeline,
  ext: ?ExtendableParcelConfigPipeline,
  // $FlowFixMe
): any {
<<<<<<< HEAD
  if (!ext) {
    return base;
=======
  if (ext == null) {
    return base ?? [];
>>>>>>> 796e1798
  }

  if (base) {
    // Merge the base pipeline if a rest element is defined
    let spreadIndex = ext.indexOf('...');
    if (spreadIndex >= 0) {
      if (ext.filter(v => v === '...').length > 1) {
        throw new Error(
          'Only one spread element can be included in a config pipeline',
        );
      }

      return [
        ...ext.slice(0, spreadIndex),
        ...(base || []),
        ...ext.slice(spreadIndex + 1),
      ];
    }
  }

  return ext;
}

export function mergeMaps<K: string, V>(
  base: ?ConfigMap<K, V>,
  ext: ?ConfigMap<K, V>,
  merger?: (a: V, b: V) => V,
  hasNamedPipelines: boolean = false,
): ConfigMap<K, V> {
  if (!ext || Object.keys(ext).length === 0) {
    return base || {};
  }

  if (!base) {
    return ext;
  }

  let res: ConfigMap<K, V> = {};
  if (hasNamedPipelines) {
    // in res, all named pipelines should come before the other pipelines
    for (let k in ext) {
      // $FlowFixMe Flow doesn't correctly infer the type. See https://github.com/facebook/flow/issues/1736.
      let key: K = (k: any);
      if (NAMED_PIPELINE_REGEX.test(key)) {
        res[key] =
          merger && base[key] != null ? merger(base[key], ext[key]) : ext[key];
      }
    }

    // Add base options that aren't defined in the extension
    for (let k in base) {
      // $FlowFixMe
      let key: K = (k: any);
      if (NAMED_PIPELINE_REGEX.test(key)) {
        if (res[key] == null) {
          res[key] = base[key];
        }
      }
    }
  }

  // Add the extension options first so they have higher precedence in the output glob map
  for (let k in ext) {
    //$FlowFixMe Flow doesn't correctly infer the type. See https://github.com/facebook/flow/issues/1736.
    let key: K = (k: any);
    res[key] =
      merger && base[key] != null ? merger(base[key], ext[key]) : ext[key];
  }

  // Add base options that aren't defined in the extension
  for (let k in base) {
    // $FlowFixMe
    let key: K = (k: any);
    if (res[key] == null) {
      res[key] = base[key];
    }
  }

  return res;
}<|MERGE_RESOLUTION|>--- conflicted
+++ resolved
@@ -132,10 +132,6 @@
     return null;
   }
 
-<<<<<<< HEAD
-  let {config, extendedFiles} = await readAndProcessConfigChain(
-    configPath,
-=======
   let contents;
   try {
     contents = await options.inputFS.readFile(configPath, 'utf8');
@@ -154,7 +150,6 @@
   let {config, extendedFiles} = await parseAndProcessConfig(
     configPath,
     contents,
->>>>>>> 796e1798
     options,
   );
   return {config, extendedFiles, usedDefault};
@@ -352,9 +347,6 @@
       }
 
       // Merge with the inline config last
-<<<<<<< HEAD
-      config = mergeConfigs(extStartConfig, config);
-=======
       if (extStartConfig) {
         config = mergeConfigs(extStartConfig, config);
       }
@@ -364,7 +356,6 @@
       throw new ThrowableDiagnostic({
         diagnostic: flatMap(errors, e => e.diagnostics),
       });
->>>>>>> 796e1798
     }
   }
 
@@ -522,13 +513,8 @@
   ext: ?ExtendableParcelConfigPipeline,
   // $FlowFixMe
 ): any {
-<<<<<<< HEAD
-  if (!ext) {
-    return base;
-=======
   if (ext == null) {
     return base ?? [];
->>>>>>> 796e1798
   }
 
   if (base) {
