// @flow strict-local
import type {Diagnostic} from '@parcel/diagnostic';
import type {Async, QueryParameters} from '@parcel/types';
import type {StaticRunOpts} from '../RequestTracker';
import type {AssetGroup, Dependency, ParcelOptions} from '../types';
import type {ConfigAndCachePath} from './ParcelConfigRequest';

import ThrowableDiagnostic, {errorToDiagnostic} from '@parcel/diagnostic';
import {PluginLogger} from '@parcel/logger';
import {escapeMarkdown, relativePath} from '@parcel/utils';
import nullthrows from 'nullthrows';
import path from 'path';
import URL from 'url';
import querystring from 'querystring';
import {report} from '../ReporterRunner';
import PublicDependency from '../public/Dependency';
import PluginOptions from '../public/PluginOptions';
import ParcelConfig from '../ParcelConfig';
import createParcelConfigRequest, {
  getCachedParcelConfig,
} from './ParcelConfigRequest';

export type PathRequest = {|
  id: string,
  +type: 'path_request',
  run: RunOpts => Async<?AssetGroup>,
  input: PathRequestInput,
|};

export type PathRequestInput = {|
  dependency: Dependency,
  name: string,
|};

type RunOpts = {|
  input: PathRequestInput,
  ...StaticRunOpts<?AssetGroup>,
|};

const type = 'path_request';
const QUERY_PARAMS_REGEX = /^([^\t\r\n\v\f?]*)(\?.*)?/;

export default function createPathRequest(
  input: PathRequestInput,
): PathRequest {
  return {
    id: input.dependency.id + ':' + input.name,
    type,
    run,
    input,
  };
}

async function run({input, api, options}: RunOpts) {
  let configResult = nullthrows(
    await api.runRequest<null, ConfigAndCachePath>(createParcelConfigRequest()),
  );
  let config = getCachedParcelConfig(configResult, options);
  let resolverRunner = new ResolverRunner({
    options,
    config,
  });
  let assetGroup = await resolverRunner.resolve(input.dependency);

  if (assetGroup != null) {
    api.invalidateOnFileDelete(assetGroup.filePath);
  }

  // ATLASSIAN: quick fix for https://product-fabric.atlassian.net/jira/software/projects/P2X/boards/431
  // Ideal solution involves additional api to allow resolvers to set their own invalidations
  if (
    assetGroup != null &&
    assetGroup.filePath.includes('node_modules') &&
    options.lockFile != null
  ) {
    api.invalidateOnFileUpdate(options.lockFile);
  }

  return assetGroup;
}

type ResolverRunnerOpts = {|
  config: ParcelConfig,
  options: ParcelOptions,
|};

export class ResolverRunner {
  config: ParcelConfig;
  options: ParcelOptions;
  pluginOptions: PluginOptions;

  constructor({config, options}: ResolverRunnerOpts) {
    this.config = config;
    this.options = options;
    this.pluginOptions = new PluginOptions(this.options);
  }

  async getThrowableDiagnostic(
    dependency: Dependency,
    message: string,
  ): Async<ThrowableDiagnostic> {
    let diagnostic: Diagnostic = {
      message,
      origin: '@parcel/core',
    };

    if (dependency.loc && dependency.sourcePath != null) {
      diagnostic.filePath = dependency.sourcePath;
      diagnostic.codeFrame = {
        code: await this.options.inputFS.readFile(
          dependency.sourcePath,
          'utf8',
        ),
        codeHighlights: dependency.loc
          ? [{start: dependency.loc.start, end: dependency.loc.end}]
          : [],
      };
    }

    return new ThrowableDiagnostic({diagnostic});
  }

  async resolve(dependency: Dependency): Promise<?AssetGroup> {
    let dep = new PublicDependency(dependency);
    report({
      type: 'buildProgress',
      phase: 'resolving',
      dependency: dep,
    });

    let resolvers = await this.config.getResolvers();

    let pipeline;
    let filePath;
    let query: ?QueryParameters;
    let validPipelines = new Set(this.config.getNamedPipelines());
    if (
      // Don't consider absolute paths. Absolute paths are only supported for entries,
      // and include e.g. `C:\` on Windows, conflicting with pipelines.
      !path.isAbsolute(dependency.moduleSpecifier) &&
      dependency.moduleSpecifier.includes(':')
    ) {
      [pipeline, filePath] = dependency.moduleSpecifier.split(':');
      if (!validPipelines.has(pipeline)) {
<<<<<<< HEAD
        return null;
=======
        if (dep.isURL) {
          // This may be a url protocol or scheme rather than a pipeline, such as
          // `url('http://example.com/foo.png')`
          return null;
        } else {
          throw await this.getThrowableDiagnostic(
            dependency,
            `Unknown pipeline: ${pipeline}.`,
          );
        }
>>>>>>> 6551001c
      }
    } else {
      if (dependency.isURL && dependency.moduleSpecifier.startsWith('//')) {
        // A protocol-relative URL, e.g `url('//example.com/foo.png')`
        return null;
      }
      filePath = dependency.moduleSpecifier;
    }

    let queryPart = null;
    if (dependency.isURL) {
      let parsed = URL.parse(filePath);
      if (typeof parsed.pathname !== 'string') {
        throw await this.getThrowableDiagnostic(
          dependency,
          `Received URL without a pathname ${filePath}.`,
        );
      }
      filePath = decodeURIComponent(parsed.pathname);
      if (parsed.query != null) {
        queryPart = parsed.query;
      }
    } else {
      let matchesQuerystring = filePath.match(QUERY_PARAMS_REGEX);
      if (matchesQuerystring && matchesQuerystring[2] != null) {
        filePath = matchesQuerystring[1];
        queryPart = matchesQuerystring[2].substr(1);
      }
    }
    if (queryPart != null) {
      query = querystring.parse(queryPart);
    }

    let diagnostics: Array<Diagnostic> = [];
    for (let resolver of resolvers) {
      try {
        let result = await resolver.plugin.resolve({
          filePath,
          dependency: dep,
          options: this.pluginOptions,
          logger: new PluginLogger({origin: resolver.name}),
        });

        if (result) {
          if (result.meta) {
            dependency.meta = {
              ...dependency.meta,
              ...result.meta,
            };
          }

          if (result.isExcluded) {
            return null;
          }

          if (result.filePath != null) {
            return {
              canDefer: result.canDefer,
              filePath: result.filePath,
              query,
              sideEffects: result.sideEffects,
              code: result.code,
              env: dependency.env,
              pipeline: pipeline ?? dependency.pipeline,
              isURL: dependency.isURL,
            };
          }

          if (result.diagnostics) {
            if (Array.isArray(result.diagnostics)) {
              diagnostics.push(...result.diagnostics);
            } else {
              diagnostics.push(result.diagnostics);
            }
          }
        }
      } catch (e) {
        // Add error to error map, we'll append these to the standard error if we can't resolve the asset
        let errorDiagnostic = errorToDiagnostic(e, resolver.name);
        if (Array.isArray(errorDiagnostic)) {
          diagnostics.push(...errorDiagnostic);
        } else {
          diagnostics.push(errorDiagnostic);
        }

        break;
      }
    }

    if (dep.isOptional) {
      return null;
    }

    let resolveFrom = dependency.resolveFrom ?? dependency.sourcePath;
    let dir =
      resolveFrom != null
        ? escapeMarkdown(relativePath(this.options.projectRoot, resolveFrom))
        : '';

    let specifier = escapeMarkdown(dependency.moduleSpecifier || '');

    // $FlowFixMe because of the err.code assignment
    let err = await this.getThrowableDiagnostic(
      dependency,
      `Failed to resolve '${specifier}' ${dir ? `from '${dir}'` : ''}`,
    );

    // Merge diagnostics
    err.diagnostics.push(...diagnostics);
    err.code = 'MODULE_NOT_FOUND';

    throw err;
  }
}<|MERGE_RESOLUTION|>--- conflicted
+++ resolved
@@ -142,9 +142,6 @@
     ) {
       [pipeline, filePath] = dependency.moduleSpecifier.split(':');
       if (!validPipelines.has(pipeline)) {
-<<<<<<< HEAD
-        return null;
-=======
         if (dep.isURL) {
           // This may be a url protocol or scheme rather than a pipeline, such as
           // `url('http://example.com/foo.png')`
@@ -155,7 +152,6 @@
             `Unknown pipeline: ${pipeline}.`,
           );
         }
->>>>>>> 6551001c
       }
     } else {
       if (dependency.isURL && dependency.moduleSpecifier.startsWith('//')) {
