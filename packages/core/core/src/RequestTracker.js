// @flow strict-local

import type {AbortSignal} from 'abortcontroller-polyfill/dist/cjs-ponyfill';
import type {Async, EnvMap} from '@parcel/types';
import type {EventType, Options as WatcherOptions} from '@parcel/watcher';
import type WorkerFarm from '@parcel/workers';
import type {
  ContentGraphOpts,
  ContentKey,
  NodeId,
  SerializedContentGraph,
} from '@parcel/graph';
import type {
  ParcelOptions,
  RequestInvalidation,
  InternalFile,
  InternalFileCreateInvalidation,
  InternalGlob,
} from './types';
import type {Deferred} from '@parcel/utils';

import invariant from 'assert';
import nullthrows from 'nullthrows';
import path from 'path';
import {
  isGlobMatch,
  isDirectoryInside,
  makeDeferredWithPromise,
} from '@parcel/utils';
import {hashString} from '@parcel/hash';
import {ContentGraph} from '@parcel/graph';
import {deserialize, serialize} from './serializer';
import {assertSignalNotAborted, hashFromOption} from './utils';
import {
  type ProjectPath,
  fromProjectPathRelative,
  toProjectPathUnsafe,
  toProjectPath,
} from './projectPath';

import {
  PARCEL_VERSION,
  VALID,
  INITIAL_BUILD,
  FILE_CREATE,
  FILE_UPDATE,
  FILE_DELETE,
  ENV_CHANGE,
  OPTION_CHANGE,
  STARTUP,
  ERROR,
} from './constants';
import Tracer from './Tracer';

export const requestGraphEdgeTypes = {
  subrequest: 2,
  invalidated_by_update: 3,
  invalidated_by_delete: 4,
  invalidated_by_create: 5,
  invalidated_by_create_above: 6,
  dirname: 7,
};

export type RequestGraphEdgeType = $Values<typeof requestGraphEdgeTypes>;

type RequestGraphOpts = {|
  ...ContentGraphOpts<RequestGraphNode, RequestGraphEdgeType>,
  invalidNodeIds: Set<NodeId>,
  incompleteNodeIds: Set<NodeId>,
  globNodeIds: Set<NodeId>,
  envNodeIds: Set<NodeId>,
  optionNodeIds: Set<NodeId>,
  unpredicatableNodeIds: Set<NodeId>,
  invalidateOnBuildNodeIds: Set<NodeId>,
|};

type SerializedRequestGraph = {|
  ...SerializedContentGraph<RequestGraphNode, RequestGraphEdgeType>,
  invalidNodeIds: Set<NodeId>,
  incompleteNodeIds: Set<NodeId>,
  globNodeIds: Set<NodeId>,
  envNodeIds: Set<NodeId>,
  optionNodeIds: Set<NodeId>,
  unpredicatableNodeIds: Set<NodeId>,
  invalidateOnBuildNodeIds: Set<NodeId>,
|};

type FileNode = {|id: ContentKey, +type: 'file', value: InternalFile|};
type GlobNode = {|id: ContentKey, +type: 'glob', value: InternalGlob|};
type FileNameNode = {|
  id: ContentKey,
  +type: 'file_name',
  value: string,
|};
type EnvNode = {|
  id: ContentKey,
  +type: 'env',
  value: {|key: string, value: string | void|},
|};

type OptionNode = {|
  id: ContentKey,
  +type: 'option',
  value: {|key: string, hash: string|},
|};

type Request<TInput, TResult> = {|
  id: string,
  +type: string,
  input: TInput,
  run: ({|input: TInput, ...StaticRunOpts|}) => Async<TResult>,
|};

type StoredRequest = {|
  id: string,
  +type: string,
  result?: mixed,
  resultCacheKey?: ?string,
|};

type InvalidateReason = number;
type RequestNode = {|
  id: ContentKey,
  +type: 'request',
  value: StoredRequest,
  invalidateReason: InvalidateReason,
  tracer?: Tracer,
|};
type RequestGraphNode =
  | RequestNode
  | FileNode
  | GlobNode
  | FileNameNode
  | EnvNode
  | OptionNode;

export type RunAPI = {|
  invalidateOnFileCreate: InternalFileCreateInvalidation => void,
  invalidateOnFileDelete: ProjectPath => void,
  invalidateOnFileUpdate: ProjectPath => void,
  invalidateOnStartup: () => void,
  invalidateOnBuild: () => void,
  invalidateOnEnvChange: string => void,
  invalidateOnOptionChange: string => void,
  getInvalidations(): Array<RequestInvalidation>,
  storeResult: (result: mixed, cacheKey?: string) => void,
  getRequestResult<T>(contentKey: ContentKey): Async<?T>,
  getPreviousResult<T>(ifMatch?: string): Async<?T>,
  getSubRequests(): Array<StoredRequest>,
  getInvalidSubRequests(): Array<StoredRequest>,
  canSkipSubrequest(ContentKey): boolean,
  runRequest: <TInput, TResult>(
    subRequest: Request<TInput, TResult>,
    opts?: RunRequestOpts,
<<<<<<< HEAD
    tracer?: Tracer,
  ) => Async<TResult>,
=======
  ) => Promise<TResult>,
>>>>>>> cf3a7526
|};

type RunRequestOpts = {|
  force: boolean,
|};

export type StaticRunOpts = {|
  farm: WorkerFarm,
  options: ParcelOptions,
  api: RunAPI,
  invalidateReason: InvalidateReason,
  tracer?: Tracer,
|};

const nodeFromFilePath = (filePath: ProjectPath): RequestGraphNode => ({
  id: fromProjectPathRelative(filePath),
  type: 'file',
  value: {filePath},
});

const nodeFromGlob = (glob: InternalGlob): RequestGraphNode => ({
  id: fromProjectPathRelative(glob),
  type: 'glob',
  value: glob,
});

const nodeFromFileName = (fileName: string): RequestGraphNode => ({
  id: 'file_name:' + fileName,
  type: 'file_name',
  value: fileName,
});

const nodeFromRequest = (request: StoredRequest): RequestGraphNode => ({
  id: request.id,
  type: 'request',
  value: request,
  invalidateReason: INITIAL_BUILD,
});

const nodeFromEnv = (env: string, value: string | void): RequestGraphNode => ({
  id: 'env:' + env,
  type: 'env',
  value: {
    key: env,
    value,
  },
});

const nodeFromOption = (option: string, value: mixed): RequestGraphNode => ({
  id: 'option:' + option,
  type: 'option',
  value: {
    key: option,
    hash: hashFromOption(value),
  },
});

export class RequestGraph extends ContentGraph<
  RequestGraphNode,
  RequestGraphEdgeType,
> {
  invalidNodeIds: Set<NodeId> = new Set();
  incompleteNodeIds: Set<NodeId> = new Set();
  incompleteNodePromises: Map<NodeId, Promise<boolean>> = new Map();
  globNodeIds: Set<NodeId> = new Set();
  envNodeIds: Set<NodeId> = new Set();
  optionNodeIds: Set<NodeId> = new Set();
  // Unpredictable nodes are requests that cannot be predicted whether they should rerun based on
  // filesystem changes alone. They should rerun on each startup of Parcel.
  unpredicatableNodeIds: Set<NodeId> = new Set();
  invalidateOnBuildNodeIds: Set<NodeId> = new Set();

  // $FlowFixMe[prop-missing]
  static deserialize(opts: RequestGraphOpts): RequestGraph {
    // $FlowFixMe[prop-missing]
    let deserialized = new RequestGraph(opts);
    deserialized.invalidNodeIds = opts.invalidNodeIds;
    deserialized.incompleteNodeIds = opts.incompleteNodeIds;
    deserialized.globNodeIds = opts.globNodeIds;
    deserialized.envNodeIds = opts.envNodeIds;
    deserialized.optionNodeIds = opts.optionNodeIds;
    deserialized.unpredicatableNodeIds = opts.unpredicatableNodeIds;
    deserialized.invalidateOnBuildNodeIds = opts.invalidateOnBuildNodeIds;
    return deserialized;
  }

  // $FlowFixMe[prop-missing]
  serialize(): SerializedRequestGraph {
    return {
      ...super.serialize(),
      invalidNodeIds: this.invalidNodeIds,
      incompleteNodeIds: this.incompleteNodeIds,
      globNodeIds: this.globNodeIds,
      envNodeIds: this.envNodeIds,
      optionNodeIds: this.optionNodeIds,
      unpredicatableNodeIds: this.unpredicatableNodeIds,
      invalidateOnBuildNodeIds: this.invalidateOnBuildNodeIds,
    };
  }

  // addNode for RequestGraph should not override the value if added multiple times
  addNode(node: RequestGraphNode): NodeId {
    let nodeId = this._contentKeyToNodeId.get(node.id);
    if (nodeId != null) {
      return nodeId;
    }

    nodeId = super.addNodeByContentKey(node.id, node);
    if (node.type === 'glob') {
      this.globNodeIds.add(nodeId);
    } else if (node.type === 'env') {
      this.envNodeIds.add(nodeId);
    } else if (node.type === 'option') {
      this.optionNodeIds.add(nodeId);
    }

    return nodeId;
  }

  removeNode(nodeId: NodeId): void {
    this.invalidNodeIds.delete(nodeId);
    this.incompleteNodeIds.delete(nodeId);
    this.incompleteNodePromises.delete(nodeId);
    this.unpredicatableNodeIds.delete(nodeId);
    this.invalidateOnBuildNodeIds.delete(nodeId);
    let node = nullthrows(this.getNode(nodeId));
    if (node.type === 'glob') {
      this.globNodeIds.delete(nodeId);
    } else if (node.type === 'env') {
      this.envNodeIds.delete(nodeId);
    } else if (node.type === 'option') {
      this.optionNodeIds.delete(nodeId);
    }
    return super.removeNode(nodeId);
  }

  getRequestNode(nodeId: NodeId): RequestNode {
    let node = nullthrows(this.getNode(nodeId));
    invariant(node.type === 'request');
    return node;
  }

  replaceSubrequests(
    requestNodeId: NodeId,
    subrequestContentKeys: Array<ContentKey>,
  ) {
    let subrequestNodeIds = [];
    for (let key of subrequestContentKeys) {
      if (this.hasContentKey(key)) {
        subrequestNodeIds.push(this.getNodeIdByContentKey(key));
      }
    }

    this.replaceNodeIdsConnectedTo(
      requestNodeId,
      subrequestNodeIds,
      null,
      requestGraphEdgeTypes.subrequest,
    );
  }

  invalidateNode(nodeId: NodeId, reason: InvalidateReason) {
    let node = nullthrows(this.getNode(nodeId));
    invariant(node.type === 'request');
    node.invalidateReason |= reason;
    this.invalidNodeIds.add(nodeId);

    let parentNodes = this.getNodeIdsConnectedTo(
      nodeId,
      requestGraphEdgeTypes.subrequest,
    );
    for (let parentNode of parentNodes) {
      this.invalidateNode(parentNode, reason);
    }
  }

  invalidateUnpredictableNodes() {
    for (let nodeId of this.unpredicatableNodeIds) {
      let node = nullthrows(this.getNode(nodeId));
      invariant(node.type !== 'file' && node.type !== 'glob');
      this.invalidateNode(nodeId, STARTUP);
    }
  }

  invalidateOnBuildNodes() {
    for (let nodeId of this.invalidateOnBuildNodeIds) {
      let node = nullthrows(this.getNode(nodeId));
      invariant(node.type !== 'file' && node.type !== 'glob');
      this.invalidateNode(nodeId, STARTUP);
    }
  }

  invalidateEnvNodes(env: EnvMap) {
    for (let nodeId of this.envNodeIds) {
      let node = nullthrows(this.getNode(nodeId));
      invariant(node.type === 'env');
      if (env[node.value.key] !== node.value.value) {
        let parentNodes = this.getNodeIdsConnectedTo(
          nodeId,
          requestGraphEdgeTypes.invalidated_by_update,
        );
        for (let parentNode of parentNodes) {
          this.invalidateNode(parentNode, ENV_CHANGE);
        }
      }
    }
  }

  invalidateOptionNodes(options: ParcelOptions) {
    for (let nodeId of this.optionNodeIds) {
      let node = nullthrows(this.getNode(nodeId));
      invariant(node.type === 'option');
      if (hashFromOption(options[node.value.key]) !== node.value.hash) {
        let parentNodes = this.getNodeIdsConnectedTo(
          nodeId,
          requestGraphEdgeTypes.invalidated_by_update,
        );
        for (let parentNode of parentNodes) {
          this.invalidateNode(parentNode, OPTION_CHANGE);
        }
      }
    }
  }

  invalidateOnFileUpdate(requestNodeId: NodeId, filePath: ProjectPath) {
    let fileNodeId = this.addNode(nodeFromFilePath(filePath));

    if (
      !this.hasEdge(
        requestNodeId,
        fileNodeId,
        requestGraphEdgeTypes.invalidated_by_update,
      )
    ) {
      this.addEdge(
        requestNodeId,
        fileNodeId,
        requestGraphEdgeTypes.invalidated_by_update,
      );
    }
  }

  invalidateOnFileDelete(requestNodeId: NodeId, filePath: ProjectPath) {
    let fileNodeId = this.addNode(nodeFromFilePath(filePath));

    if (
      !this.hasEdge(
        requestNodeId,
        fileNodeId,
        requestGraphEdgeTypes.invalidated_by_delete,
      )
    ) {
      this.addEdge(
        requestNodeId,
        fileNodeId,
        requestGraphEdgeTypes.invalidated_by_delete,
      );
    }
  }

  invalidateOnFileCreate(
    requestNodeId: NodeId,
    input: InternalFileCreateInvalidation,
  ) {
    let node;
    if (input.glob != null) {
      node = nodeFromGlob(input.glob);
    } else if (input.fileName != null && input.aboveFilePath != null) {
      let aboveFilePath = input.aboveFilePath;

      // Create nodes and edges for each part of the filename pattern.
      // For example, 'node_modules/foo' would create two nodes and one edge.
      // This creates a sort of trie structure within the graph that can be
      // quickly matched by following the edges. This is also memory efficient
      // since common sub-paths (e.g. 'node_modules') are deduplicated.
      let parts = input.fileName.split('/').reverse();
      let lastNodeId;
      for (let part of parts) {
        let fileNameNode = nodeFromFileName(part);

        let fileNameNodeId = this.addNode(fileNameNode);
        if (
          lastNodeId != null &&
          !this.hasEdge(
            lastNodeId,
            fileNameNodeId,
            requestGraphEdgeTypes.dirname,
          )
        ) {
          this.addEdge(
            lastNodeId,
            fileNameNodeId,
            requestGraphEdgeTypes.dirname,
          );
        }

        lastNodeId = fileNameNodeId;
      }

      // The `aboveFilePath` condition asserts that requests are only invalidated
      // if the file being created is "above" it in the filesystem (e.g. the file
      // is created in a parent directory). There is likely to already be a node
      // for this file in the graph (e.g. the source file) that we can reuse for this.
      node = nodeFromFilePath(aboveFilePath);
      let nodeId = this.addNode(node);

      // Now create an edge from the `aboveFilePath` node to the first file_name node
      // in the chain created above, and an edge from the last node in the chain back to
      // the `aboveFilePath` node. When matching, we will start from the first node in
      // the chain, and continue following it to parent directories until there is an
      // edge pointing an `aboveFilePath` node that also points to the start of the chain.
      // This indicates a complete match, and any requests attached to the `aboveFilePath`
      // node will be invalidated.
      let firstId = 'file_name:' + parts[0];
      let firstNodeId = this.getNodeIdByContentKey(firstId);
      if (
        !this.hasEdge(
          nodeId,
          firstNodeId,
          requestGraphEdgeTypes.invalidated_by_create_above,
        )
      ) {
        this.addEdge(
          nodeId,
          firstNodeId,
          requestGraphEdgeTypes.invalidated_by_create_above,
        );
      }

      invariant(lastNodeId != null);
      if (
        !this.hasEdge(
          lastNodeId,
          nodeId,
          requestGraphEdgeTypes.invalidated_by_create_above,
        )
      ) {
        this.addEdge(
          lastNodeId,
          nodeId,
          requestGraphEdgeTypes.invalidated_by_create_above,
        );
      }
    } else if (input.filePath != null) {
      node = nodeFromFilePath(input.filePath);
    } else {
      throw new Error('Invalid invalidation');
    }

    let nodeId = this.addNode(node);
    if (
      !this.hasEdge(
        requestNodeId,
        nodeId,
        requestGraphEdgeTypes.invalidated_by_create,
      )
    ) {
      this.addEdge(
        requestNodeId,
        nodeId,
        requestGraphEdgeTypes.invalidated_by_create,
      );
    }
  }

  invalidateOnStartup(requestNodeId: NodeId) {
    this.getRequestNode(requestNodeId);
    this.unpredicatableNodeIds.add(requestNodeId);
  }

  invalidateOnBuild(requestNodeId: NodeId) {
    this.getRequestNode(requestNodeId);
    this.invalidateOnBuildNodeIds.add(requestNodeId);
  }

  invalidateOnEnvChange(
    requestNodeId: NodeId,
    env: string,
    value: string | void,
  ) {
    let envNode = nodeFromEnv(env, value);
    let envNodeId = this.addNode(envNode);

    if (
      !this.hasEdge(
        requestNodeId,
        envNodeId,
        requestGraphEdgeTypes.invalidated_by_update,
      )
    ) {
      this.addEdge(
        requestNodeId,
        envNodeId,
        requestGraphEdgeTypes.invalidated_by_update,
      );
    }
  }

  invalidateOnOptionChange(
    requestNodeId: NodeId,
    option: string,
    value: mixed,
  ) {
    let optionNode = nodeFromOption(option, value);
    let optionNodeId = this.addNode(optionNode);

    if (
      !this.hasEdge(
        requestNodeId,
        optionNodeId,
        requestGraphEdgeTypes.invalidated_by_update,
      )
    ) {
      this.addEdge(
        requestNodeId,
        optionNodeId,
        requestGraphEdgeTypes.invalidated_by_update,
      );
    }
  }

  clearInvalidations(nodeId: NodeId) {
    this.unpredicatableNodeIds.delete(nodeId);
    this.invalidateOnBuildNodeIds.delete(nodeId);
    this.replaceNodeIdsConnectedTo(
      nodeId,
      [],
      null,
      requestGraphEdgeTypes.invalidated_by_update,
    );
    this.replaceNodeIdsConnectedTo(
      nodeId,
      [],
      null,
      requestGraphEdgeTypes.invalidated_by_delete,
    );
    this.replaceNodeIdsConnectedTo(
      nodeId,
      [],
      null,
      requestGraphEdgeTypes.invalidated_by_create,
    );
  }

  getInvalidations(requestNodeId: NodeId): Array<RequestInvalidation> {
    if (!this.hasNode(requestNodeId)) {
      return [];
    }

    // For now just handling updates. Could add creates/deletes later if needed.
    let invalidations = this.getNodeIdsConnectedFrom(
      requestNodeId,
      requestGraphEdgeTypes.invalidated_by_update,
    );
    return invalidations
      .map(nodeId => {
        let node = nullthrows(this.getNode(nodeId));
        switch (node.type) {
          case 'file':
            return {type: 'file', filePath: node.value.filePath};
          case 'env':
            return {type: 'env', key: node.value.key};
          case 'option':
            return {type: 'option', key: node.value.key};
        }
      })
      .filter(Boolean);
  }

  getSubRequests(requestNodeId: NodeId): Array<StoredRequest> {
    if (!this.hasNode(requestNodeId)) {
      return [];
    }

    let subRequests = this.getNodeIdsConnectedFrom(
      requestNodeId,
      requestGraphEdgeTypes.subrequest,
    );

    return subRequests.map(nodeId => {
      let node = nullthrows(this.getNode(nodeId));
      invariant(node.type === 'request');
      return node.value;
    });
  }

  getInvalidSubRequests(requestNodeId: NodeId): Array<StoredRequest> {
    if (!this.hasNode(requestNodeId)) {
      return [];
    }

    let subRequests = this.getNodeIdsConnectedFrom(
      requestNodeId,
      requestGraphEdgeTypes.subrequest,
    );

    return subRequests
      .filter(id => this.invalidNodeIds.has(id))
      .map(nodeId => {
        let node = nullthrows(this.getNode(nodeId));
        invariant(node.type === 'request');
        return node.value;
      });
  }

  invalidateFileNameNode(
    node: FileNameNode,
    filePath: ProjectPath,
    matchNodes: Array<FileNode>,
  ) {
    // If there is an edge between this file_name node and one of the original file nodes pointed to
    // by the original file_name node, and the matched node is inside the current directory, invalidate
    // all connected requests pointed to by the file node.
    let dirname = path.dirname(fromProjectPathRelative(filePath));

    let nodeId = this.getNodeIdByContentKey(node.id);
    for (let matchNode of matchNodes) {
      let matchNodeId = this.getNodeIdByContentKey(matchNode.id);
      if (
        this.hasEdge(
          nodeId,
          matchNodeId,
          requestGraphEdgeTypes.invalidated_by_create_above,
        ) &&
        isDirectoryInside(
          path.dirname(fromProjectPathRelative(matchNode.value.filePath)),
          dirname,
        )
      ) {
        let connectedNodes = this.getNodeIdsConnectedTo(
          matchNodeId,
          requestGraphEdgeTypes.invalidated_by_create,
        );
        for (let connectedNode of connectedNodes) {
          this.invalidateNode(connectedNode, FILE_CREATE);
        }
      }
    }

    // Find the `file_name` node for the parent directory and
    // recursively invalidate connected requests as described above.
    let basename = path.basename(dirname);
    let contentKey = 'file_name:' + basename;
    if (this.hasContentKey(contentKey)) {
      if (
        this.hasEdge(
          nodeId,
          this.getNodeIdByContentKey(contentKey),
          requestGraphEdgeTypes.dirname,
        )
      ) {
        let parent = nullthrows(this.getNodeByContentKey(contentKey));
        invariant(parent.type === 'file_name');
        this.invalidateFileNameNode(
          parent,
          toProjectPathUnsafe(dirname),
          matchNodes,
        );
      }
    }
  }

  respondToFSEvents(
    events: Array<{|path: ProjectPath, type: EventType|}>,
  ): boolean {
    let didInvalidate = false;
    for (let {path: _filePath, type} of events) {
      let filePath = fromProjectPathRelative(_filePath);
      let hasFileRequest = this.hasContentKey(filePath);

      // If we see a 'create' event for the project root itself,
      // this means the project root was moved and we need to
      // re-run all requests.
      if (type === 'create' && filePath === '') {
        for (let [id, node] of this.nodes) {
          if (node.type === 'request') {
            this.invalidNodeIds.add(id);
          }
        }
        return true;
      }

      // sometimes mac os reports update events as create events.
      // if it was a create event, but the file already exists in the graph,
      // then also invalidate nodes connected by invalidated_by_update edges.
      if (hasFileRequest && (type === 'create' || type === 'update')) {
        let nodeId = this.getNodeIdByContentKey(filePath);
        let nodes = this.getNodeIdsConnectedTo(
          nodeId,
          requestGraphEdgeTypes.invalidated_by_update,
        );

        for (let connectedNode of nodes) {
          didInvalidate = true;
          this.invalidateNode(connectedNode, FILE_UPDATE);
        }

        if (type === 'create') {
          let nodes = this.getNodeIdsConnectedTo(
            nodeId,
            requestGraphEdgeTypes.invalidated_by_create,
          );
          for (let connectedNode of nodes) {
            didInvalidate = true;
            this.invalidateNode(connectedNode, FILE_CREATE);
          }
        }
      } else if (type === 'create') {
        let basename = path.basename(filePath);
        let fileNameNode = this.getNodeByContentKey('file_name:' + basename);
        if (fileNameNode != null && fileNameNode?.type === 'file_name') {
          let fileNameNodeId = this.getNodeIdByContentKey(
            'file_name:' + basename,
          );
          // Find potential file nodes to be invalidated if this file name pattern matches
          let above = this.getNodeIdsConnectedTo(
            fileNameNodeId,
            requestGraphEdgeTypes.invalidated_by_create_above,
          ).map(nodeId => {
            let node = nullthrows(this.getNode(nodeId));
            invariant(node.type === 'file');
            return node;
          });

          if (above.length > 0) {
            didInvalidate = true;
            this.invalidateFileNameNode(fileNameNode, _filePath, above);
          }
        }

        for (let globeNodeId of this.globNodeIds) {
          let globNode = this.getNode(globeNodeId);
          invariant(globNode && globNode.type === 'glob');

          if (isGlobMatch(filePath, fromProjectPathRelative(globNode.value))) {
            let connectedNodes = this.getNodeIdsConnectedTo(
              globeNodeId,
              requestGraphEdgeTypes.invalidated_by_create,
            );
            for (let connectedNode of connectedNodes) {
              didInvalidate = true;
              this.invalidateNode(connectedNode, FILE_CREATE);
            }
          }
        }
      } else if (hasFileRequest && type === 'delete') {
        let nodeId = this.getNodeIdByContentKey(filePath);
        for (let connectedNode of this.getNodeIdsConnectedTo(
          nodeId,
          requestGraphEdgeTypes.invalidated_by_delete,
        )) {
          didInvalidate = true;
          this.invalidateNode(connectedNode, FILE_DELETE);
        }

        // Delete the file node since it doesn't exist anymore.
        // This ensures that files that don't exist aren't sent
        // to requests as invalidations for future requests.
        this.removeNode(nodeId);
      }
    }

    return didInvalidate && this.invalidNodeIds.size > 0;
  }
}

export default class RequestTracker {
  graph: RequestGraph;
  farm: WorkerFarm;
  options: ParcelOptions;
  signal: ?AbortSignal;

  constructor({
    graph,
    farm,
    options,
  }: {|
    graph?: RequestGraph,
    farm: WorkerFarm,
    options: ParcelOptions,
  |}) {
    this.graph = graph || new RequestGraph();
    this.farm = farm;
    this.options = options;
  }

  // TODO: refactor (abortcontroller should be created by RequestTracker)
  setSignal(signal?: AbortSignal) {
    this.signal = signal;
  }

  startRequest(request: StoredRequest): {|
    requestNodeId: NodeId,
    deferred: Deferred<boolean>,
  |} {
    let didPreviouslyExist = this.graph.hasContentKey(request.id);
    let requestNodeId;
    if (didPreviouslyExist) {
      requestNodeId = this.graph.getNodeIdByContentKey(request.id);
      // Clear existing invalidations for the request so that the new
      // invalidations created during the request replace the existing ones.
      this.graph.clearInvalidations(requestNodeId);
    } else {
      requestNodeId = this.graph.addNode(nodeFromRequest(request));
    }

    this.graph.incompleteNodeIds.add(requestNodeId);
    this.graph.invalidNodeIds.delete(requestNodeId);

    let {promise, deferred} = makeDeferredWithPromise();
    this.graph.incompleteNodePromises.set(requestNodeId, promise);

    return {requestNodeId, deferred};
  }

  // If a cache key is provided, the result will be removed from the node and stored in a separate cache entry
  storeResult(nodeId: NodeId, result: mixed, cacheKey: ?string) {
    let node = this.graph.getNode(nodeId);
    if (node && node.type === 'request') {
      node.value.result = result;
      node.value.resultCacheKey = cacheKey;
    }
  }

  hasValidResult(nodeId: NodeId): boolean {
    return (
      this.graph.hasNode(nodeId) &&
      !this.graph.invalidNodeIds.has(nodeId) &&
      !this.graph.incompleteNodeIds.has(nodeId)
    );
  }

  async getRequestResult<T>(
    contentKey: ContentKey,
    ifMatch?: string,
  ): Promise<?T> {
    let node = nullthrows(this.graph.getNodeByContentKey(contentKey));
    invariant(node.type === 'request');

    if (ifMatch != null && node.value.resultCacheKey !== ifMatch) {
      return null;
    }

    if (node.value.result != undefined) {
      // $FlowFixMe
      let result: T = (node.value.result: any);
      return result;
    } else if (node.value.resultCacheKey != null && ifMatch == null) {
      let key = node.value.resultCacheKey;
      invariant(this.options.cache.hasLargeBlob(key));
      let cachedResult: T = deserialize(
        await this.options.cache.getLargeBlob(key),
      );
      node.value.result = cachedResult;
      return cachedResult;
    }
  }

  completeRequest(nodeId: NodeId) {
    this.graph.invalidNodeIds.delete(nodeId);
    this.graph.incompleteNodeIds.delete(nodeId);
    this.graph.incompleteNodePromises.delete(nodeId);
    let node = this.graph.getNode(nodeId);
    if (node?.type === 'request') {
      node.invalidateReason = VALID;
    }
  }

  rejectRequest(nodeId: NodeId) {
    this.graph.incompleteNodeIds.delete(nodeId);
    this.graph.incompleteNodePromises.delete(nodeId);

    let node = this.graph.getNode(nodeId);
    if (node?.type === 'request') {
      this.graph.invalidateNode(nodeId, ERROR);
    }
  }

  respondToFSEvents(
    events: Array<{|path: ProjectPath, type: EventType|}>,
  ): boolean {
    return this.graph.respondToFSEvents(events);
  }

  hasInvalidRequests(): boolean {
    return this.graph.invalidNodeIds.size > 0;
  }

  getInvalidRequests(): Array<StoredRequest> {
    let invalidRequests = [];
    for (let id of this.graph.invalidNodeIds) {
      let node = nullthrows(this.graph.getNode(id));
      invariant(node.type === 'request');
      invalidRequests.push(node.value);
    }
    return invalidRequests;
  }

  replaceSubrequests(
    requestNodeId: NodeId,
    subrequestContextKeys: Array<ContentKey>,
  ) {
    this.graph.replaceSubrequests(requestNodeId, subrequestContextKeys);
  }

  async runRequest<TInput, TResult>(
    request: Request<TInput, TResult>,
    opts?: ?RunRequestOpts,
<<<<<<< HEAD
    tracer?: Tracer,
  ): Async<TResult> {
=======
  ): Promise<TResult> {
>>>>>>> cf3a7526
    let requestId = this.graph.hasContentKey(request.id)
      ? this.graph.getNodeIdByContentKey(request.id)
      : undefined;
    let hasValidResult = requestId != null && this.hasValidResult(requestId);

    if (!opts?.force && hasValidResult) {
      // $FlowFixMe[incompatible-type]
      return this.getRequestResult<TResult>(request.id);
    }

    if (requestId != null) {
      let incompletePromise = this.graph.incompleteNodePromises.get(requestId);
      if (incompletePromise != null) {
        // There is a another instance of this request already running, wait for its completion and reuse its result
        try {
          if (await incompletePromise) {
            // $FlowFixMe[incompatible-type]
            return this.getRequestResult<TResult>(request.id);
          }
        } catch (e) {
          // Rerun this request
        }
      }
    }

    let previousInvalidations =
      requestId != null ? this.graph.getInvalidations(requestId) : [];
    let {requestNodeId, deferred} = this.startRequest({
      id: request.id,
      type: request.type,
    });

    let {api, subRequestContentKeys} = this.createAPI(
      requestNodeId,
      previousInvalidations,
    );

    try {
      let node = this.graph.getRequestNode(requestNodeId);

      let result = await request.run({
        input: request.input,
        api,
        farm: this.farm,
        options: this.options,
        invalidateReason: node.invalidateReason,
        tracer,
      });

      assertSignalNotAborted(this.signal);
      this.completeRequest(requestNodeId);

      deferred.resolve(true);
      return result;
    } catch (err) {
      this.rejectRequest(requestNodeId);
      deferred.resolve(false);
      throw err;
    } finally {
      this.graph.replaceSubrequests(requestNodeId, [...subRequestContentKeys]);
    }
  }

  createAPI(
    requestId: NodeId,
    previousInvalidations: Array<RequestInvalidation>,
  ): {|api: RunAPI, subRequestContentKeys: Set<ContentKey>|} {
    let subRequestContentKeys = new Set<ContentKey>();
    let api: RunAPI = {
      invalidateOnFileCreate: input =>
        this.graph.invalidateOnFileCreate(requestId, input),
      invalidateOnFileDelete: filePath =>
        this.graph.invalidateOnFileDelete(requestId, filePath),
      invalidateOnFileUpdate: filePath =>
        this.graph.invalidateOnFileUpdate(requestId, filePath),
      invalidateOnStartup: () => this.graph.invalidateOnStartup(requestId),
      invalidateOnBuild: () => this.graph.invalidateOnBuild(requestId),
      invalidateOnEnvChange: env =>
        this.graph.invalidateOnEnvChange(requestId, env, this.options.env[env]),
      invalidateOnOptionChange: option =>
        this.graph.invalidateOnOptionChange(
          requestId,
          option,
          this.options[option],
        ),
      getInvalidations: () => previousInvalidations,
      storeResult: (result, cacheKey) => {
        this.storeResult(requestId, result, cacheKey);
      },
      getSubRequests: () => this.graph.getSubRequests(requestId),
      getInvalidSubRequests: () => this.graph.getInvalidSubRequests(requestId),
      getPreviousResult: <T>(ifMatch?: string): Async<?T> => {
        let contentKey = nullthrows(this.graph.getNode(requestId)?.id);
        return this.getRequestResult<T>(contentKey, ifMatch);
      },
      getRequestResult: <T>(id): Async<?T> => this.getRequestResult<T>(id),
      canSkipSubrequest: contentKey => {
        if (
          this.graph.hasContentKey(contentKey) &&
          this.hasValidResult(this.graph.getNodeIdByContentKey(contentKey))
        ) {
          subRequestContentKeys.add(contentKey);
          return true;
        }

        return false;
      },
      runRequest: <TInput, TResult>(
        subRequest: Request<TInput, TResult>,
        opts?: RunRequestOpts,
      ): Promise<TResult> => {
        subRequestContentKeys.add(subRequest.id);
        return this.runRequest<TInput, TResult>(subRequest, opts);
      },
    };

    return {api, subRequestContentKeys};
  }

  async writeToCache() {
    let cacheKey = getCacheKey(this.options);
    let requestGraphKey = hashString(`${cacheKey}:requestGraph`);
    let snapshotKey = hashString(`${cacheKey}:snapshot`);

    if (this.options.shouldDisableCache) {
      return;
    }

    let promises = [];
    for (let [, node] of this.graph.nodes) {
      if (node.type !== 'request') {
        continue;
      }

      let resultCacheKey = node.value.resultCacheKey;
      if (resultCacheKey != null && node.value.result != null) {
        promises.push(
          this.options.cache.setLargeBlob(
            resultCacheKey,
            serialize(node.value.result),
          ),
        );
        delete node.value.result;
      }
    }

    promises.push(
      this.options.cache.setLargeBlob(requestGraphKey, serialize(this.graph)),
    );

    let opts = getWatcherOptions(this.options);
    let snapshotPath = path.join(this.options.cacheDir, snapshotKey + '.txt');
    promises.push(
      this.options.inputFS.writeSnapshot(
        this.options.projectRoot,
        snapshotPath,
        opts,
      ),
    );

    await Promise.all(promises);
  }

  static async init({
    farm,
    options,
  }: {|
    farm: WorkerFarm,
    options: ParcelOptions,
  |}): Async<RequestTracker> {
    let graph = await loadRequestGraph(options);
    return new RequestTracker({farm, options, graph});
  }
}

export function getWatcherOptions(options: ParcelOptions): WatcherOptions {
  let vcsDirs = ['.git', '.hg'].map(dir => path.join(options.projectRoot, dir));
  let ignore = [options.cacheDir, ...vcsDirs];
  return {ignore};
}

function getCacheKey(options) {
  return `${PARCEL_VERSION}:${JSON.stringify(options.entries)}:${options.mode}`;
}

async function loadRequestGraph(options): Async<RequestGraph> {
  if (options.shouldDisableCache) {
    return new RequestGraph();
  }

  let cacheKey = getCacheKey(options);
  let requestGraphKey = hashString(`${cacheKey}:requestGraph`);
  if (await options.cache.hasLargeBlob(requestGraphKey)) {
    let requestGraph: RequestGraph = deserialize(
      await options.cache.getLargeBlob(requestGraphKey),
    );
    let opts = getWatcherOptions(options);
    let snapshotKey = hashString(`${cacheKey}:snapshot`);
    let snapshotPath = path.join(options.cacheDir, snapshotKey + '.txt');
    let events = await options.inputFS.getEventsSince(
      options.projectRoot,
      snapshotPath,
      opts,
    );

    // If we see a 'create' event for the project root itself,
    // this means the project root was moved and we need to
    // re-run all requests.
    if (
      events.some(e => e.path === options.projectRoot && e.type === 'create')
    ) {
      for (let [id, node] of requestGraph.nodes) {
        if (node.type === 'request') {
          requestGraph.invalidNodeIds.add(id);
        }
      }
      return requestGraph;
    }

    requestGraph.invalidateUnpredictableNodes();
    requestGraph.invalidateOnBuildNodes();
    requestGraph.invalidateEnvNodes(options.env);
    requestGraph.invalidateOptionNodes(options);
    requestGraph.respondToFSEvents(
      events.map(e => ({
        type: e.type,
        path: toProjectPath(options.projectRoot, e.path),
      })),
    );

    return requestGraph;
  }

  return new RequestGraph();
}<|MERGE_RESOLUTION|>--- conflicted
+++ resolved
@@ -152,12 +152,8 @@
   runRequest: <TInput, TResult>(
     subRequest: Request<TInput, TResult>,
     opts?: RunRequestOpts,
-<<<<<<< HEAD
     tracer?: Tracer,
-  ) => Async<TResult>,
-=======
   ) => Promise<TResult>,
->>>>>>> cf3a7526
 |};
 
 type RunRequestOpts = {|
@@ -966,12 +962,8 @@
   async runRequest<TInput, TResult>(
     request: Request<TInput, TResult>,
     opts?: ?RunRequestOpts,
-<<<<<<< HEAD
     tracer?: Tracer,
-  ): Async<TResult> {
-=======
   ): Promise<TResult> {
->>>>>>> cf3a7526
     let requestId = this.graph.hasContentKey(request.id)
       ? this.graph.getNodeIdByContentKey(request.id)
       : undefined;
