--- conflicted
+++ resolved
@@ -1980,23 +1980,21 @@
   unsubscribe(): Promise<mixed>,
 |};
 
-<<<<<<< HEAD
 // Loosely modeled on Chrome's Trace Event format:
 // https://docs.google.com/document/d/1CvAClvFfyA5R-PhYUmn5OOQtYMH4h6I0nSsKchNAySU/preview
-export type TraceEvent = {|
-  +type: 'trace',
-  +ts: number,
-  +duration: number,
-  +name: string,
-  +tid: number,
-  +pid: number,
-|};
-
-export type Measurement = {|end: () => void|};
-
-export interface Tracer {
-  createMeasurement(name: string): Measurement;
-=======
+// export type TraceEvent = {|
+//   +type: 'trace',
+//   +ts: number,
+//   +duration: number,
+//   +name: string,
+//   +tid: number,
+//   +pid: number,
+// |};
+
+// export type Measurement = {|end: () => void|};
+
+// export interface Tracer {
+//   createMeasurement(name: string): Measurement;
 export interface PluginTracer {
   /** Returns whether the tracer is enabled. Use this to avoid possibly expensive calculations
    * of arguments to `createMeasurement` - for example if you need to determine the entry of a bundle to pass it
@@ -2024,5 +2022,4 @@
     argumentName?: string,
     otherArgs?: {[key: string]: mixed},
   ): TraceMeasurement | null;
->>>>>>> e46be4df
 }