--- conflicted
+++ resolved
@@ -1,10 +1,6 @@
 {
   "name": "@parcel/config-default",
-<<<<<<< HEAD
   "version": "2.0.0-frontbucket.38",
-=======
-  "version": "2.0.0-beta.1",
->>>>>>> c9748bcb
   "license": "MIT",
   "publishConfig": {
     "access": "public"
@@ -22,7 +18,6 @@
     "test-ci": "mocha"
   },
   "dependencies": {
-<<<<<<< HEAD
     "@atlassian/parcel-reporter-analytics": "^2.0.0-frontbucket.34",
     "@parcel/bundler-default": "^2.0.0-frontbucket.28",
     "@parcel/namer-default": "^2.0.0-frontbucket.26",
@@ -37,6 +32,7 @@
     "@parcel/packager-raw-url": "^2.0.0-frontbucket.5",
     "@parcel/packager-ts": "^2.0.0-frontbucket.26",
     "@parcel/reporter-bundle-analyzer": "^2.0.0-frontbucket.17",
+    "@parcel/reporter-bundle-buddy": "2.0.0-beta.1",
     "@parcel/reporter-cli": "^2.0.0-frontbucket.29",
     "@parcel/reporter-dev-server": "^2.0.0-frontbucket.29",
     "@parcel/reporter-manifest": "^2.0.0-frontbucket.28",
@@ -69,51 +65,6 @@
     "@parcel/transformer-typescript-types": "^2.0.0-frontbucket.28",
     "@parcel/transformer-workerize": "^2.0.0-frontbucket.32",
     "@parcel/transformer-yaml": "^2.0.0-frontbucket.26"
-=======
-    "@parcel/bundler-default": "2.0.0-beta.1",
-    "@parcel/namer-default": "2.0.0-beta.1",
-    "@parcel/optimizer-cssnano": "2.0.0-beta.1",
-    "@parcel/optimizer-data-url": "2.0.0-beta.1",
-    "@parcel/optimizer-htmlnano": "2.0.0-beta.1",
-    "@parcel/optimizer-terser": "2.0.0-beta.1",
-    "@parcel/packager-css": "2.0.0-beta.1",
-    "@parcel/packager-html": "2.0.0-beta.1",
-    "@parcel/packager-js": "2.0.0-beta.1",
-    "@parcel/packager-raw": "2.0.0-beta.1",
-    "@parcel/packager-raw-url": "2.0.0-beta.1",
-    "@parcel/packager-ts": "2.0.0-beta.1",
-    "@parcel/reporter-bundle-analyzer": "2.0.0-beta.1",
-    "@parcel/reporter-bundle-buddy": "2.0.0-beta.1",
-    "@parcel/reporter-cli": "2.0.0-beta.1",
-    "@parcel/reporter-dev-server": "2.0.0-beta.1",
-    "@parcel/resolver-default": "2.0.0-beta.1",
-    "@parcel/runtime-browser-hmr": "2.0.0-beta.1",
-    "@parcel/runtime-js": "2.0.0-beta.1",
-    "@parcel/runtime-react-refresh": "2.0.0-beta.1",
-    "@parcel/transformer-babel": "2.0.0-beta.1",
-    "@parcel/transformer-coffeescript": "2.0.0-beta.1",
-    "@parcel/transformer-css": "2.0.0-beta.1",
-    "@parcel/transformer-graphql": "2.0.0-beta.1",
-    "@parcel/transformer-html": "2.0.0-beta.1",
-    "@parcel/transformer-inline-string": "2.0.0-beta.1",
-    "@parcel/transformer-js": "2.0.0-beta.1",
-    "@parcel/transformer-json": "2.0.0-beta.1",
-    "@parcel/transformer-jsonld": "2.0.0-beta.1",
-    "@parcel/transformer-less": "2.0.0-beta.1",
-    "@parcel/transformer-mdx": "2.0.0-beta.1",
-    "@parcel/transformer-postcss": "2.0.0-beta.1",
-    "@parcel/transformer-posthtml": "2.0.0-beta.1",
-    "@parcel/transformer-pug": "2.0.0-beta.1",
-    "@parcel/transformer-raw": "2.0.0-beta.1",
-    "@parcel/transformer-react-refresh-babel": "2.0.0-beta.1",
-    "@parcel/transformer-react-refresh-wrap": "2.0.0-beta.1",
-    "@parcel/transformer-sass": "2.0.0-beta.1",
-    "@parcel/transformer-stylus": "2.0.0-beta.1",
-    "@parcel/transformer-sugarss": "2.0.0-beta.1",
-    "@parcel/transformer-toml": "2.0.0-beta.1",
-    "@parcel/transformer-typescript-types": "2.0.0-beta.1",
-    "@parcel/transformer-yaml": "2.0.0-beta.1"
->>>>>>> c9748bcb
   },
   "peerDependencies": {
     "@parcel/core": "^2.0.0-alpha.3.1"
