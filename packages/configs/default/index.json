{
  "bundler": "@parcel/bundler-default",
  "transformers": {
    "types:*.{ts,tsx}": ["@parcel/transformer-typescript-types"],
    "bundle-text:*": ["@parcel/transformer-inline-string", "..."],
    "data-url:*": ["@parcel/transformer-inline-string", "..."],
    "preload:*": ["..."],
    "prefetch:*": ["..."],
    "*.worker.{js,mjs,jsm,jsx,es6,ts,tsx}": [
      "@parcel/transformer-workerize",
      "..."
    ],
    "*.{js,mjs,jsm,jsx,es6,cjs,ts,tsx}": [
      "@parcel/transformer-react-refresh-babel",
      "@parcel/transformer-babel",
      "@parcel/transformer-js",
      "@parcel/transformer-react-refresh-wrap"
    ],
    "*.{json,json5}": ["@parcel/transformer-json"],
    "*.jsonld": ["@parcel/transformer-jsonld"],
    "*.toml": ["@parcel/transformer-toml"],
    "*.webmanifest": ["@parcel/transformer-webmanifest"],
    "*.yaml": ["@parcel/transformer-yaml"],
    "*.{glsl,vert,frag}": ["@parcel/transformer-glsl"],
    "*.{gql,graphql}": ["@parcel/transformer-graphql"],
    "*.{styl,stylus}": ["@parcel/transformer-stylus"],
    "*.{sass,scss}": ["@parcel/transformer-sass"],
    "*.less": ["@parcel/transformer-less"],
    "*.{css,pcss}": ["@parcel/transformer-postcss", "@parcel/transformer-css"],
    "*.sss": ["@parcel/transformer-sugarss"],
    "*.{htm,html}": [
      "@parcel/transformer-posthtml",
      "@parcel/transformer-html"
    ],
    "*.pug": ["@parcel/transformer-pug"],
    "*.coffee": ["@parcel/transformer-coffeescript"],
    "*.elm": ["@parcel/transformer-elm"],
    "*.mdx": ["@parcel/transformer-mdx"],
    "*.{eot,gif,jpg,jpeg,ico,mp4,png,svg,ttf,woff}": [
      "@parcel/transformer-image",
      "@parcel/transformer-raw"
    ],
    "*.vue": ["@parcel/transformer-vue"],
    "template:*.vue": ["@parcel/transformer-vue"],
    "script:*.vue": ["@parcel/transformer-vue"],
    "style:*.vue": ["@parcel/transformer-vue"],
    "custom:*.vue": ["@parcel/transformer-vue"],
    "url:*.{png,jpg,jpeg,webp}": ["@parcel/transformer-image"],
    "url:*": ["@parcel/transformer-raw"]
  },
  "namers": ["@parcel/namer-default"],
  "runtimes": {
    "browser": [
      "@parcel/runtime-js",
      "@parcel/runtime-browser-hmr",
      "@parcel/runtime-react-refresh"
    ],
    "service-worker": ["@parcel/runtime-js"],
    "web-worker": ["@parcel/runtime-js"],
    "node": ["@parcel/runtime-js"],
    "electron-renderer": ["@parcel/runtime-js"],
    "electron-main": ["@parcel/runtime-js"]
  },
  "optimizers": {
    "data-url:*": ["...", "@parcel/optimizer-data-url"],
    "*.css": ["@parcel/optimizer-cssnano"],
    "*.js": ["@parcel/optimizer-terser"],
    "*.html": ["@parcel/optimizer-htmlnano"]
  },
  "packagers": {
    "*.html": "@parcel/packager-html",
    "*.css": "@parcel/packager-css",
    "*.js": "@parcel/packager-js",
    "*.ts": "@parcel/packager-ts",
    "*.{jsonld,webmanifest}": "@parcel/packager-raw-url",
    "*": "@parcel/packager-raw"
  },
<<<<<<< HEAD
  "resolvers": ["@parcel/resolver-default"],
  "reporters": [
    "@atlassian/parcel-reporter-analytics",
    "@parcel/reporter-manifest",
    "@parcel/reporter-cli",
    "@parcel/reporter-dev-server",
    "@parcel/reporter-bundle-analyzer",
    "@parcel/reporter-react-loadable",
    "@parcel/reporter-bundle-buddy"
  ]
=======
  "resolvers": ["@parcel/resolver-default"]
>>>>>>> 2e760d23
}<|MERGE_RESOLUTION|>--- conflicted
+++ resolved
@@ -75,18 +75,6 @@
     "*.{jsonld,webmanifest}": "@parcel/packager-raw-url",
     "*": "@parcel/packager-raw"
   },
-<<<<<<< HEAD
   "resolvers": ["@parcel/resolver-default"],
-  "reporters": [
-    "@atlassian/parcel-reporter-analytics",
-    "@parcel/reporter-manifest",
-    "@parcel/reporter-cli",
-    "@parcel/reporter-dev-server",
-    "@parcel/reporter-bundle-analyzer",
-    "@parcel/reporter-react-loadable",
-    "@parcel/reporter-bundle-buddy"
-  ]
-=======
-  "resolvers": ["@parcel/resolver-default"]
->>>>>>> 2e760d23
+  "reporters": ["@atlassian/parcel-reporter-analytics"]
 }