{
  "bundler": "@parcel/bundler-default",
  "transformers": {
    "types:*.{ts,tsx}": ["@parcel/transformer-typescript-types"],
    "bundle-text:*": ["@parcel/transformer-inline-string", "..."],
    "data-url:*": ["@parcel/transformer-inline-string", "..."],
    "preload:*": ["..."],
    "prefetch:*": ["..."],
    "*.worker.{js,mjs,jsm,jsx,es6,ts,tsx}": [
      "@parcel/transformer-workerize",
      "..."
    ],
    "*.{js,mjs,jsm,jsx,es6,cjs,ts,tsx}": [
      "@parcel/transformer-react-refresh-babel",
      "@parcel/transformer-babel",
      "@parcel/transformer-js",
      "@parcel/transformer-react-refresh-wrap"
    ],
    "*.{json,json5}": ["@parcel/transformer-json"],
    "*.jsonld": ["@parcel/transformer-jsonld"],
    "*.toml": ["@parcel/transformer-toml"],
    "*.yaml": ["@parcel/transformer-yaml"],
    "*.{gql,graphql}": ["@parcel/transformer-graphql"],
    "*.{styl,stylus}": ["@parcel/transformer-stylus"],
    "*.{sass,scss}": ["@parcel/transformer-sass"],
    "*.less": ["@parcel/transformer-less"],
    "*.{css,pcss}": ["@parcel/transformer-postcss", "@parcel/transformer-css"],
    "*.sss": ["@parcel/transformer-sugarss"],
    "*.{htm,html}": [
      "@parcel/transformer-posthtml",
      "@parcel/transformer-html"
    ],
    "*.pug": ["@parcel/transformer-pug"],
    "*.coffee": ["@parcel/transformer-coffeescript"],
    "*.mdx": ["@parcel/transformer-mdx"],
    "*.{eot,gif,jpg,jpeg,ico,mp4,png,svg,ttf,woff}": [
      "@parcel/transformer-raw"
    ],
    "url:*": ["@parcel/transformer-raw"]
  },
  "namers": ["@parcel/namer-default"],
  "runtimes": {
    "browser": [
      "@parcel/runtime-js",
      "@parcel/runtime-browser-hmr",
      "@parcel/runtime-react-refresh"
    ],
    "service-worker": ["@parcel/runtime-js"],
    "web-worker": ["@parcel/runtime-js"],
    "node": ["@parcel/runtime-js"]
  },
  "optimizers": {
    "data-url:*": ["...", "@parcel/optimizer-data-url"],
    "*.css": ["@parcel/optimizer-cssnano"],
    "*.js": ["@parcel/optimizer-terser"],
    "*.html": ["@parcel/optimizer-htmlnano"]
  },
  "packagers": {
    "*.html": "@parcel/packager-html",
    "*.css": "@parcel/packager-css",
    "*.js": "@parcel/packager-js",
    "*.ts": "@parcel/packager-ts",
    "*.jsonld": "@parcel/packager-raw-url",
    "*": "@parcel/packager-raw"
  },
  "resolvers": ["@parcel/resolver-default"],
  "reporters": [
    "@atlassian/parcel-reporter-analytics",
    "@parcel/reporter-manifest",
    "@parcel/reporter-cli",
    "@parcel/reporter-dev-server",
    "@parcel/reporter-bundle-analyzer",
<<<<<<< HEAD
    "@parcel/reporter-react-loadable"
=======
    "@parcel/reporter-bundle-buddy"
>>>>>>> c9748bcb
  ]
}<|MERGE_RESOLUTION|>--- conflicted
+++ resolved
@@ -70,10 +70,7 @@
     "@parcel/reporter-cli",
     "@parcel/reporter-dev-server",
     "@parcel/reporter-bundle-analyzer",
-<<<<<<< HEAD
-    "@parcel/reporter-react-loadable"
-=======
+    "@parcel/reporter-react-loadable",
     "@parcel/reporter-bundle-buddy"
->>>>>>> c9748bcb
   ]
 }