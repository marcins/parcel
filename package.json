--- conflicted
+++ resolved
@@ -42,11 +42,7 @@
     "@babel/core": "^7.12.0",
     "@khanacademy/flow-to-ts": "^0.5.2",
     "@napi-rs/cli": "^2.6.2",
-<<<<<<< HEAD
     "@parcel/babel-register": "2.0.43",
-=======
-    "@parcel/babel-register": "2.8.3",
->>>>>>> 349a6caf
     "@types/node": "^15.12.4",
     "cross-env": "^7.0.0",
     "eslint": "^7.20.0",
