--- conflicted
+++ resolved
@@ -41,13 +41,8 @@
   "devDependencies": {
     "@babel/core": "^7.12.0",
     "@khanacademy/flow-to-ts": "^0.5.2",
-<<<<<<< HEAD
-    "@napi-rs/cli": "^2.6.2",
+    "@napi-rs/cli": "^2.14.8",
     "@parcel/babel-register": "2.3.1",
-=======
-    "@napi-rs/cli": "^2.14.8",
-    "@parcel/babel-register": "2.8.3",
->>>>>>> 0cf2aff3
     "@types/node": "^15.12.4",
     "cross-env": "^7.0.0",
     "eslint": "^7.20.0",
