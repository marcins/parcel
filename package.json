{
  "name": "@parcel/monorepo",
  "description": "Blazing fast, zero configuration web application bundler",
  "license": "MIT",
  "repository": {
    "type": "git",
    "url": "https://github.com/parcel-bundler/parcel.git"
  },
  "private": true,
  "workspaces": [
    "packages/*/*"
  ],
  "scripts": {
    "build": "cross-env NODE_ENV=production PARCEL_BUILD_ENV=production gulp",
    "clean-test": "rimraf packages/core/integration-tests/.parcel-cache && rimraf packages/core/integration-tests/dist",
    "clean": "yarn clean-test && lerna clean --yes && lerna exec -- rm -rf ./lib && yarn",
    "format": "prettier --write \"./packages/*/*/{src,bin,test}/**/*.{js,json,md}\"",
    "link-all": "node scripts/link-all.js packages",
    "unlink-all": "node scripts/unlink-all.js packages",
    "check": "flow check",
    "lint": "eslint . && prettier \"./packages/*/*/{src,bin,test}/**/*.{js,json,md}\" --list-different",
    "lint:readme": "node scripts/validate-readme-toc.js",
<<<<<<< HEAD
    "precommit": "lint-staged",
    "prepublishOnly": "yarn build && rename-parcel-packages",
=======
    "prepublishOnly": "yarn build",
>>>>>>> 796e1798
    "test:unit": "cross-env NODE_ENV=test mocha",
    "test:integration": "yarn workspace @parcel/integration-tests test",
    "test:integration-ci": "yarn workspace @parcel/integration-tests test-ci",
    "test": "yarn test:unit && yarn test:integration",
    "update-readme-toc": "doctoc README.md",
    "version:frontbucket": "yarn lerna version prerelease --preid frontbucket --force-publish=@atlassian/internal-parcel-utils,@atlassian/parcel-reporter-analytics",
    "nightly:release": "lerna publish -y --canary --preid nightly --dist-tag=nightly --exact --force-publish=* --no-git-tag-version --no-push",
    "tag:prerelease": "lerna version --exact --force-publish=* --no-git-tag-version --no-push",
    "tag:release": "lerna version --force-publish=* --no-git-tag-version --no-push",
    "release": "lerna publish -y from-package --dist-tag=next --no-git-tag-version --no-push"
  },
  "devDependencies": {
    "@babel/core": "^7.8.7",
    "cross-env": "^7.0.0",
    "doctoc": "^1.4.0",
    "eslint": "^6.0.0",
    "flow-bin": "0.133.0",
    "gulp": "^4.0.2",
    "gulp-babel": "^8.0.0",
    "husky": "^4.2.5",
    "lerna": "^3.3.2",
    "lint-staged": "^10.2.11",
    "mocha": "^6.1.3",
    "mocha-junit-reporter": "^1.21.0",
    "mocha-multi-reporters": "^1.1.7",
    "prettier": "1.19.1",
    "rimraf": "^2.6.3",
    "sinon": "^7.3.1"
  },
  "engines": {
    "node": ">= 10.0.0"
  },
  "husky": {
    "hooks": {
      "pre-commit": "lint-staged"
    }
  },
  "lint-staged": {
    "*.{js,json,md}": "prettier --write"
  },
  "collective": {
    "type": "opencollective",
    "url": "https://opencollective.com/parcel"
  }
}<|MERGE_RESOLUTION|>--- conflicted
+++ resolved
@@ -20,12 +20,8 @@
     "check": "flow check",
     "lint": "eslint . && prettier \"./packages/*/*/{src,bin,test}/**/*.{js,json,md}\" --list-different",
     "lint:readme": "node scripts/validate-readme-toc.js",
-<<<<<<< HEAD
     "precommit": "lint-staged",
     "prepublishOnly": "yarn build && rename-parcel-packages",
-=======
-    "prepublishOnly": "yarn build",
->>>>>>> 796e1798
     "test:unit": "cross-env NODE_ENV=test mocha",
     "test:integration": "yarn workspace @parcel/integration-tests test",
     "test:integration-ci": "yarn workspace @parcel/integration-tests test-ci",
