--- conflicted
+++ resolved
@@ -40,13 +40,8 @@
   "devDependencies": {
     "@babel/core": "^7.12.0",
     "@khanacademy/flow-to-ts": "^0.5.2",
-<<<<<<< HEAD
-    "@napi-rs/cli": "1.0.4",
+    "@napi-rs/cli": "^2.6.2",
     "@parcel/babel-register": "2.0.24",
-=======
-    "@napi-rs/cli": "^2.6.2",
-    "@parcel/babel-register": "2.5.0",
->>>>>>> 50893a7e
     "@types/node": "^15.12.4",
     "cross-env": "^7.0.0",
     "eslint": "^7.20.0",
